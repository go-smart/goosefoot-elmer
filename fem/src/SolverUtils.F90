--- conflicted
+++ resolved
@@ -2162,16 +2162,11 @@
          
          ! Currently the visulized limit is always scalar even though the limited field could be a vector!
          DO i = 1, SIZE( LimitVar % Values ) 
-<<<<<<< HEAD
            IF( MortarBC % Active(i) ) THEN
              LimitVar % Values(i) = 1.0_dp
            ELSE
              LimitVar % Values(i) = -1.0_dp
            END IF
-=======
-!          LimitVar % Values(i) = MortarBC % Active( Dofs*(i-1)+Dof)
-           LimitVar % Values(i) = 0
->>>>>>> 53fcb6f2
          END DO
        END IF
 
@@ -10253,13 +10248,8 @@
      k2 = 0
      rowoffset = 0
 
-<<<<<<< HEAD
-
-     DO bc_ind=Model % NumberOFBCs,1,-1
-=======
      Ctmp => Solver % Matrix % ConstraintMatrix
      DO bc_ind=Model % NumberOFBCs+mcount,1,-1
->>>>>>> 53fcb6f2
 
        IF(bc_ind>Model % NumberOfBCs) THEN
          Atmp => Ctmp
@@ -10567,12 +10557,9 @@
      Solver % Matrix % ConstraintMatrix => Btmp
      
      Solver % MortarBCsChanged = .FALSE.
-<<<<<<< HEAD
 
      CALL Info('GenerateConstraintMatrix','Finished creating constraint matrix',Level=12)
 
-=======
->>>>>>> 53fcb6f2
    END SUBROUTINE GenerateConstraintMatrix
      
 
