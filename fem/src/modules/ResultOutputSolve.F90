!/*****************************************************************************/
! *
! *  Elmer, A Finite Element Software for Multiphysical Problems
! *
! *  Copyright 1st April 1995 - , CSC - IT Center for Science Ltd., Finland
! * 
! *  This program is free software; you can redistribute it and/or
! *  modify it under the terms of the GNU General Public License
! *  as published by the Free Software Foundation; either version 2
! *  of the License, or (at your option) any later version.
! * 
! *  This program is distributed in the hope that it will be useful,
! *  but WITHOUT ANY WARRANTY; without even the implied warranty of
! *  MERCHANTABILITY or FITNESS FOR A PARTICULAR PURPOSE.  See the
! *  GNU General Public License for more details.
! *
! *  You should have received a copy of the GNU General Public License
! *  along with this program (in file fem/GPL-2); if not, write to the 
! *  Free Software Foundation, Inc., 51 Franklin Street, Fifth Floor, 
! *  Boston, MA 02110-1301, USA.
! *
! *****************************************************************************/


!------------------------------------------------------------------------------
!>  Exports data to other suitable postprocessing software.
!>  Currently supported formats are ElmerPost, GiD, VTK legacy, VTK XML, and Open DX.
!> This is a dynamically loaded solver with a standard interface.
!> \ingroup Solvers
!------------------------------------------------------------------------------
SUBROUTINE ResultOutputSolver( Model,Solver,dt,TransientSimulation )
!------------------------------------------------------------------------------

  USE DefUtils

  IMPLICIT NONE
  TYPE(Solver_t) :: Solver
  TYPE(Model_t) :: Model
  REAL(KIND=dp) :: dt
  LOGICAL :: TransientSimulation

  LOGICAL :: SaveGid, SaveVTK, SaveOpenDx, SaveGmsh, &
      SaveVTU, SaveEP, SaveAny, ListSet = .FALSE., ActiveMesh, &
      SomeMeshSaved
  INTEGER :: i,nInterval=1, nstep=0, OutputCount = 0, MeshDim,MeshLevel,nlen
  INTEGER, POINTER :: OutputIntervals(:), TimeSteps(:)

  TYPE(Mesh_t), POINTER :: Mesh, iMesh, ListMesh
  CHARACTER(10) :: OutputFormat
  CHARACTER(LEN=MAX_NAME_LEN) :: FilePrefix, MeshName, iMeshName
  LOGICAL :: SubroutineVisited=.FALSE.,Found
  TYPE(ValueList_t), POINTER :: Params
  TYPE(Variable_t), POINTER :: ModelVariables
    
  SAVE SubroutineVisited, OutputCount, ListSet, MeshDim, ListMesh

  INTERFACE
    RECURSIVE SUBROUTINE ElmerPostOutputSolver( Model, Solver,dt,TransientSimulation,ONOEfound )
      USE DefUtils
      IMPLICIT NONE
!------------------------------------------------------------------------------
      TYPE(Solver_t) :: Solver
      TYPE(Model_t) :: Model
      REAL(KIND=dp) :: dt
      LOGICAL, OPTIONAL :: ONOEfound
      LOGICAL :: TransientSimulation
    END SUBROUTINE ElmerPostOutputSolver
  END INTERFACE

  CALL Info( 'ResultOutputSolver', '-------------------------------------')

  Params => Solver % Values
  SaveGid = GetLogical(Params,'Gid Format',Found)
  SaveGmsh = GetLogical(Params,'Gmsh Format',Found)
  SaveVTK = GetLogical(Params,'VTK Format',Found)
  SaveVTU = GetLogical(Params,'VTU Format',Found)
  SaveOpenDx = GetLogical(Params,'Dx Format',Found)
  SaveEP = GetLogical(Params,'Elmerpost Format',Found)

  OutputFormat = GetString( Params, 'Output Format', Found )
  IF(Found) THEN
    IF( OutputFormat == "gid" )THEN
      SaveGid = .TRUE.
    ELSE IF( OutputFormat == "vtk" )THEN
      SaveVTK = .TRUE.
    ELSE IF( OutputFormat == "vtu" )THEN
      SaveVTU = .TRUE.
    ELSE IF( OutputFormat == "dx" )THEN
      SaveOpenDx = .TRUE.
    ELSE IF( OutputFormat == "gmsh" )THEN
      SaveGmsh = .TRUE.
    ELSE IF( OutputFormat == "elmerpost" )THEN
      SaveEP = .TRUE.
    ELSE
      CALL Warn( 'ResultOutputSolver', &
                 'Unknown output format "' // TRIM(OutputFormat) // '"' )
      CALL Warn( 'ResultOutputSolver', &
                 'Available formats are "GiD", "VTK", "VTU", "DX", "gmsh" and "elmerpost"' )
      RETURN
    END IF
  END IF

  IF( .NOT. SubroutineVisited ) THEN
    IF ( GetLogical(Params,'Show Variables',Found) ) THEN
      CALL CreateListForSaving( Model, Params,.TRUE. )    
    END IF
  END IF

  SaveAny = SaveGid .OR. SaveVTK .OR. SaveVTU .OR. SaveOpenDX .OR. SaveGmsh .OR. SaveEp
  IF(.NOT. SaveAny ) THEN
    CALL Warn('ResultOutputSolver','No output format given, assuming VTU')
    SaveVTU = .TRUE.
  END IF

  FilePrefix = GetString( Params,'Output File Name',Found)
  IF(.NOT. Found) THEN
    FilePrefix = 'Case'
    CALL ListAddString( Params,'Output File Name',FilePrefix)
  END IF
  
  IF( .NOT. SubroutineVisited ) THEN 
    CALL Info('ResultOutputSolve','Saving with prefix: '//TRIM(FilePrefix))
  END IF	


  ! The idea of this is that the independent subroutines may be called 
  ! with different data sets and still maintaining the standard output calling convention
  OutputCount = OutputCount + 1
  CALL ListAddInteger( Params,'Output Count',OutputCount)


  ! Finally go for it and write desired data
  ! Some formats requite that the list of variables is explicitely given
  !-----------------------------------------

  MeshLevel = GetInteger( Params,'Output Mesh Level',Found)
  SomeMeshSaved = .FALSE.

  iMesh => Model % Meshes
  DO WHILE( ASSOCIATED(iMesh) )
    
    IF ( .NOT. iMesh % OutputActive ) THEN
      CALL Info('ResultOutputSolver','Skipping mesh: '//TRIM(iMesh % Name), Level=10 )
      iMesh => iMesh % next
      CYCLE 
    END IF    

    CALL Info('ResultOutputSolver','Working on mesh: '//TRIM(iMesh % Name), Level=7 )
    WRITE(Message,'(A,I0)') 'Dimension of mesh: ',iMesh % MeshDim 
    CALL Info('ResultOutputSolver',Message) 
    IF( iMesh % MeshDim < 2 ) THEN
      CALL Info('ResultOutputSolver','Skipping meshes with too low dimension')
      iMesh => iMesh % next
      CYCLE
    END IF


    ! Optionally skip the writing of given meshes 
    !---------------------------------------------------------------    
    MeshName = GetString( Params,'Mesh Name',Found )
    IF(Found) THEN
      nlen = StringToLowerCase( iMeshName, iMesh % Name ) 
      nlen = LEN_TRIM(MeshName)
      IF( MeshName(1:nlen) /= iMeshName(1:nlen) ) THEN
        iMesh => iMesh % next
        CYCLE
      END IF
    END IF

    CALL SetCurrentMesh( Model, iMesh )
    ModelVariables => Model % Variables
    Model % Variables => iMesh % variables 

    IF( .NOT. ListSet ) THEN
      CALL Info('ResultOutputSolver','Creating list for saving - if not present')
      CALL CreateListForSaving( Model, Params,.TRUE. )    
      ListSet = .TRUE.
    ELSE IF( MeshDim /= Model % Mesh % MeshDim .OR. .NOT. ASSOCIATED(iMesh, ListMesh)) THEN
      CALL Info('ResultOutputSolver','Recreating list for saving')
      CALL CreateListForSaving( Model, Params,.TRUE.,.TRUE.)
    END IF

    MeshDim = Model % Mesh % MeshDim
    ListMesh => iMesh

    ! In case there are multiple mesh levels one may also save coarser ones
    !----------------------------------------------------------------------
    Mesh => iMesh
    DO i=1,MeshLevel
      Mesh => Mesh % Parent
      IF (.NOT.ASSOCIATED(Mesh)) EXIT
    END DO
    IF ( ASSOCIATED(Mesh)) THEN

    CALL SetCurrentMesh( Model, Mesh )
    Model % Variables => Mesh % variables 
    SomeMeshSaved = .TRUE.

    IF( SaveGid ) THEN
      CALL Info( 'ResultOutputSolver','Saving in GiD format' )    
      CALL GiDOutputSolver( Model,Solver,dt,TransientSimulation )
    END IF
    IF( SaveGmsh ) THEN
      CALL Info( 'ResultOutputSolver','Saving in new gmsh format' )        
      CALL GmshOutputSolver( Model,Solver,dt,TransientSimulation )
    END IF
    IF( SaveVTK ) THEN
      CALL Info( 'ResultOutputSolver','Saving in legacy VTK format' )            
      CALL VtkOutputSolver( Model,Solver,dt,TransientSimulation )
    END IF
    IF( SaveVTU ) THEN
      CALL Info( 'ResultOutputSolver','Saving in unstructured VTK XML (.vtu) format' )               
      CALL VtuOutputSolver( Model,Solver,dt,TransientSimulation )
    END IF
    IF( SaveOpenDx ) THEN
      CALL Info( 'ResultOutputSolver','Saving in OpenDX format' )                   
      CALL DXOutputSolver( Model,Solver,dt,TransientSimulation )
    END IF
    IF( SaveEP ) THEN
      CALL Info( 'ResultOutputSolver','Saving in ElmerPost format' )                   
      CALL ElmerPostOutputSolver( Model,Solver,dt,TransientSimulation )
    END IF

    CALL Info( 'ResultOutputSolver', '-------------------------------------')
    END IF

    iMesh => iMesh % Next
  END DO

  IF( .NOT. SomeMeshSaved ) THEN
    OutputCount = OutputCount - 1
  END IF
  Model % Variables => ModelVariables

  SubroutineVisited = .TRUE.

END SUBROUTINE ResultOutputSolver


!------------------------------------------------------------------------------
!> A fork of the ElmerPost output utility which also includes use of masks.
!> \ingroup Solvers
!------------------------------------------------------------------------------
  RECURSIVE SUBROUTINE ElmerPostOutputSolver( Model, Solver,dt,TransientSimulation,ONOEfound )
!------------------------------------------------------------------------------
    USE DefUtils
    IMPLICIT NONE
!------------------------------------------------------------------------------
    TYPE(Solver_t) :: Solver
    TYPE(Model_t) :: Model
    REAL(KIND=dp) :: dt
    LOGICAL, OPTIONAL :: ONOEfound
    LOGICAL :: TransientSimulation
!------------------------------------------------------------------------------
    INTEGER :: TimeCount
    CHARACTER(LEN=512) :: PostFile, FilePrefix
    TYPE(Element_t), POINTER :: Element, Parent
    TYPE(Variable_t), POINTER :: Var,Var1,Displacement=>NULL(),MeshUpdate=>NULL(),MaskVar
    
    CHARACTER(LEN=512) :: Row
    CHARACTER(MAX_NAME_LEN) :: Str, DateStr, VarName, Txt
    
    LOGICAL :: gotIt, FreeSurfaceFlag, MoveBoundary, MeshMoved, MaskExists, Found
    INTEGER :: ScalarFields, VectorFields, ONOECount
    REAL(KIND=dp) :: Time,MeshScale, NodeCoords(3)
    REAL(KIND=dp), POINTER :: Values(:), Values2(:), Values3(:)
    INTEGER :: jj,n1,n2,ii,i,j,k,l,n,m,q,Node,DOFs,TimeStep, On_nodes_on_elements, &
         NumberOfNodes, NumberOfElements, ind, Vari, MeshDim, ExtCount
    INTEGER, POINTER :: MaskPerm(:), MaskOrder(:), TimeSteps(:)
    LOGICAL :: MaskAllocated 
    TYPE(Mesh_t), POINTER :: Mesh

    INTEGER, SAVE :: ParallelNodes, SavedCount = 0
    LOGICAL, SAVE :: Visited = .FALSE.
!------------------------------------------------------------------------------
    
    MeshDim = Model % Mesh % MeshDim
    Mesh => Model % Mesh

    IF ( .NOT.PRESENT(ONOEfound) ) THEN
      ExtCount = GetInteger( Solver % Values,'Output Count',GotIt)
    
      IF( GotIt ) THEN
        SavedCount = ExtCount 
      ELSE
        SavedCount = SavedCount + 1
      END IF
      Visited = ( SavedCount > 1 )
    END IF

    Timesteps => ListGetIntegerArray( CurrentModel % Simulation, &
        'Timestep Intervals', GotIt )
    IF( GotIt ) THEN
      TimeCount = SUM(TimeSteps)
    ELSE 
      TimeCount = GetInteger( Model % Simulation,'Steady State Max Iterations')
    END IF
    
    FilePrefix = GetString( Solver % Values,'Output File Name',GotIt )
    IF ( .NOT.GotIt ) FilePrefix = "Output"
    
    IF(INDEX(FilePrefix,'.') == 0) THEN
      WRITE( Postfile,'(A,A)') TRIM(FilePrefix),".ep"
    ELSE
      PostFile = FilePrefix
    END IF

    IF ( PRESENT(ONOEfound) ) PostFile = TRIM(Postfile) // ".el"
    
    IF ( INDEX( PostFile, ':') == 0 .AND. PostFile(1:1) /= '/' .AND. &
        PostFile(1:1) /= Backslash ) THEN
      
      IF ( LEN_TRIM(OutputPath) > 0 ) THEN
        IF ( Visited )  THEN
          OPEN( PostFileUnit,File=TRIM(OutputPath) // '/' // &
              TRIM(PostFile), POSITION='APPEND' )
        ELSE
          OPEN( PostFileUnit,File=TRIM(OutputPath) // '/' // &
              TRIM(PostFile),STATUS='UNKNOWN' )
        END IF
      ELSE
        IF ( Visited ) THEN
          OPEN( PostFileUnit,File=TRIM(PostFile),POSITION='APPEND' )
        ELSE
          OPEN( PostFileUnit,File=TRIM(PostFile),STATUS='UNKNOWN' )
        ENDIF
      END IF
    ELSE
      IF ( Visited  ) THEN
        OPEN( PostFileUnit,File=TRIM(PostFile),POSITION='APPEND' )
      ELSE
        OPEN( PostFileUnit,File=TRIM(PostFile),STATUS='UNKNOWN' )
      END IF
    END IF


    FreeSurfaceFlag = .FALSE.
    MoveBoundary    = .FALSE.
    DO i=1,CurrentModel % NumberOfBCs
      FreeSurfaceFlag = FreeSurfaceFlag .OR. GetLogical( &
          CurrentModel % BCs(i) % Values,'Free Surface', GotIt )
      IF ( FreeSurfaceFlag ) THEN
        MoveBoundary =  GetLogical( &
            CurrentModel % BCs(i) % Values,'Internal Move Boundary', GotIt )
        
        IF ( .NOT. GotIt ) MoveBoundary = .TRUE.
        
        FreeSurfaceFlag = FreeSurfaceFlag .AND. MoveBoundary
      END IF
      
      IF ( FreeSurfaceFlag ) EXIT
    END DO
    
!------------------------------------------------------------------------------
! Initialize stuff for masked saving
!------------------------------------------------------------------------------
    Str = GetString( Solver % Values,'Mask Variable',MaskExists)
    MaskAllocated = .FALSE.
    IF( MaskExists ) THEN
      MaskVar => VariableGet(Solver % Mesh % Variables,TRIM(Str))
      IF( ASSOCIATED(MaskVar)) THEN
        MaskPerm => MaskVar % Perm
        MaskExists = ASSOCIATED(MaskPerm)
      END IF
    ELSE
      IF( MeshDim == 2 ) THEN
        Str = GetString( Solver % Values,'2D Mask Name',GotIt)    
      ELSE IF( MeshDim == 3 ) THEN  
        Str = GetString( Solver % Values,'3D Mask Name',GotIt)    
      END IF
      IF(.NOT. GotIt) Str = GetString( Solver % Values,'Mask Name',GotIt) 
      IF( GotIt ) THEN
        ALLOCATE( MaskPerm( Model % NumberOfNodes ) ) 
        CALL MakePermUsingMask( Model,Solver,Mesh,Str, &
            .FALSE., MaskPerm, NumberOfNodes )
        ParallelNodes = NINT( ParallelReduction( 1.0_dp * NumberOfNodes ) )
        IF( ParallelNodes > 0 ) THEN
          MaskExists = .TRUE.
          MaskAllocated = .TRUE.
        ELSE
          CALL Warn('ElmerPostOutputSolver','Given mask not active: '//TRIM(Str) )
          DEALLOCATE( MaskPerm )
        END IF
      END IF
    END IF
    

    IF(MaskExists) THEN
      CALL Info('ElmerPostOutputSolver','Using > '// TRIM(Str) // ' < as mask variable')
      NumberOfNodes = MAXVAL(MaskPerm)
      ALLOCATE(MaskOrder(NumberOfNodes))
      DO i=1,SIZE(MaskPerm)
        j = MaskPerm(i)
        IF(j > 0) MaskOrder(j) = i
      END DO
      NumberOfElements = 0
      IF ( PRESENT(ONOEfound) ) NumberOfNodes=0
      DO i=1,Model % NumberOfBulkElements + Model % NumberOfBoundaryElements
        Element => Model % Elements(i)
        IF( ALL(MaskPerm(Element % NodeIndexes)>0)) THEN
          NumberOfElements = NumberOfElements + 1
        END IF
        IF ( PRESENT(ONOEfound) ) &
          NumberOfNodes=NumberOfNodes+Element % TYPE % NumberOfNodes
      END DO
    ELSE
      NumberOfNodes = Model % NumberOfNodes
      NumberOfElements =  Model % NumberOfBulkElements + Model % NumberOfBoundaryElements
      IF ( PRESENT(ONOEfound) ) THEN
        NumberOfNodes=0
        DO i=1,Model % NumberOfBulkElements+Model % NumberOfBoundaryElements
          Element => Model % Elements(i)
          NumberOfNodes=NumberOfNodes+Element % TYPE % NumberOfNodes
        END DO
      END IF
    END IF
 
!------------------------------------------------------------------------------
!   Count degrees of freedom to be saved
!------------------------------------------------------------------------------
    
    Dofs = 0
    ScalarFields = 0
    On_nodes_on_elements = 0
    DO Vari = 1, 999
      WRITE(Txt,'(A,I0)') 'Scalar Field ',Vari
      VarName=ListGetString( Solver % Values, Txt, Found )
      IF ( .NOT. Found ) EXIT
      Var => VariableGet( Solver % Mesh % Variables, Varname )
      IF ( Var % TYPE == Variable_on_nodes_on_elements ) THEN
        On_Nodes_on_elements=On_Nodes_on_elements+1
        IF ( PRESENT(ONOEfound) ) Dofs=Dofs+1
      ELSE
        IF ( .NOT.PRESENT(ONOEfound) ) Dofs=Dofs+1
      END IF
      ScalarFields = ScalarFields + 1
    END DO
    
    VectorFields = 0
    DO Vari = 1, 999
      WRITE(Txt,'(A,I0)') 'Vector Field ',Vari
      VarName=ListGetString( Solver % Values, Txt, Found )
      IF ( .NOT. Found ) EXIT
      Var => VariableGet( Solver % Mesh % Variables, Varname )
      IF(.NOT.ASSOCIATED(Var)) & 
        Var => VariableGet( Solver % Mesh % Variables, TRIM(Varname)//' 1' )
      IF ( Var % TYPE == Variable_on_nodes_on_elements ) THEN
        On_Nodes_on_elements=On_Nodes_on_elements+1
        IF ( PRESENT(ONOEfound) ) Dofs=Dofs+3
      ELSE
        IF ( .NOT.PRESENT(ONOEfound) ) Dofs=Dofs+3
      END IF
      VectorFields = VectorFields+1
    END DO
    
    IF( ScalarFields + VectorFields == 0 ) GOTO 10
    
!------------------------------------------------------------------------------
! Write header to output
!------------------------------------------------------------------------------
    IF ( .NOT. Visited ) THEN
      WRITE(PostFileUnit,'(i10,i10,i7,i7)',ADVANCE='NO' ) NumberOfNodes, &
          NumberOfElements, DOFs, TimeCount
      
      DO Vari = 1, ScalarFields
        WRITE(Txt,'(A,I0)') 'Scalar Field ',Vari
        VarName = ListGetString( Solver % Values, TRIM(Txt) )
        Var => VariableGet( Solver % Mesh % Variables,VarName )
        IF ( Var % TYPE == Variable_on_nodes_on_elements ) THEN
          IF ( .NOT.PRESENT(ONOEfound) ) CYCLE
        ELSE
          IF ( PRESENT(ONOEfound) ) CYCLE
        END IF

	VarName(1:1) = CHAR(ICHAR(VarName(1:1))-ICHAR('a')+ICHAR('A'))
        k = LEN_TRIM(VarName)
        DO j=1,k
          IF ( VarName(j:j) == ' ' ) VarName(j:j) = '.'
        END DO
       
        WRITE(PostFileUnit,'(a)',ADVANCE='NO' ) ' scalar: '//TRIM(VarName)
      END DO
      
      DO Vari = 1, VectorFields
        WRITE(Txt,'(A,I0)') 'Vector Field ',Vari
        VarName = ListGetString( Solver % Values, TRIM(Txt),GotIt)
        Var => VariableGet( Solver % Mesh % Variables,VarName )
        IF(.NOT.ASSOCIATED(Var)) & 
          Var => VariableGet( Solver % Mesh % Variables, TRIM(Varname)//' 1' )
        IF ( Var % TYPE == Variable_on_nodes_on_elements ) THEN
          IF ( .NOT.PRESENT(ONOEfound) ) CYCLE
        ELSE
          IF ( PRESENT(ONOEfound) ) CYCLE
        END IF


	VarName(1:1) = CHAR(ICHAR(VarName(1:1))-ICHAR('a')+ICHAR('A'))
        k = LEN_TRIM(VarName)
        DO j=1,k
          IF ( VarName(j:j) == ' ' ) VarName(j:j) = '.'
        END DO

        WRITE(PostFileUnit,'(a)',ADVANCE='NO' ) ' vector: '//TRIM(VarName)
      END DO
      
      WRITE(PostFileUnit,'()')
      DateStr = FormatDate()
      WRITE( PostFileUnit, '("#File started at: ",A)' ) TRIM(DateStr)
!------------------------------------------------------------------------------
!   Coordinates
!------------------------------------------------------------------------------
!
      MeshScale = 1.0_dp
      DO i=1,Model % NumberOfSolvers
        IF ( Model % Solvers(i) % Variable % NameLen <= 0 ) CYCLE
        
        IF (Model % Solvers(i) % Variable % Name &
            (1:Model % Solvers(i) % Variable % NameLen) == 'displacement') THEN
          MeshMoved = ListGetLogical( Model % Solvers(i) % Values, &
              'Displace Mesh', Gotit )

          IF ( .NOT. GotIt ) &
            MeshMoved=.NOT.EigenOrHarmonicAnalysis(Model % Solvers(i))

          IF ( .NOT.MeshMoved ) MeshScale = 0.0_dp
        END IF
      END DO
      
      IF ( PRESENT(ONOEfound) ) THEN
        DO i=1,Model % NumberOfBulkElements+Model % NumberOfBoundaryElements
          Element => Model % Elements(i)
          IF(MaskExists) THEN
            IF( ANY(MaskPerm(Element % NodeIndexes)<=0)) CYCLE
          END IF

          DO j=1,Element % TYPE % NumberOfNodes
            NodeCoords(1) = Model % Nodes % x(Element % NodeIndexes(j))
            NodeCoords(2) = Model % Nodes % y(Element % NodeIndexes(j))
            NodeCoords(3) = Model % Nodes % z(Element % NodeIndexes(j))

            IF( MeshDim <= 2 ) THEN           
              WRITE(PostFileUnit,'(2ES16.7E3,A)') NodeCoords(1:2), ' 0.0'
            ELSE
              WRITE(PostFileUnit,'(3ES16.7E3)') NodeCoords(1:3)
            END IF
          END DO
        END DO
      ELSE
        DO ii=1,NumberOfNodes
          i = ii
          IF(MaskExists) i = MaskOrder(i)

          NodeCoords(1) = Model % Nodes % x(i)
          NodeCoords(2) = Model % Nodes % y(i)
          NodeCoords(3) = Model % Nodes % z(i)
        
          IF ( ASSOCIATED(Displacement) ) THEN
            k = Displacement % Perm(i)
          
            IF ( k > 0 ) THEN
              k = Displacement % DOFs * (k-1)
              NodeCoords(1) = NodeCoords(1) - MeshScale*Displacement % Values(k+1)
              IF( Displacement % DOFs >= 2) THEN
                NodeCoords(2) = NodeCoords(2) - MeshScale*Displacement % Values(k+2)
                END IF
              IF( Displacement % DOFs == 3) THEN
                NodeCoords(3) = NodeCoords(3) - MeshScale*Displacement % Values(k+3)
              END IF
            ELSE
              IF ( ASSOCIATED( MeshUpdate ) ) k = MeshUpdate % Perm(i)
            
              k = MeshUpdate % DOFs * (k-1)
              NodeCoords(1) = NodeCoords(1) - MeshUpdate % Values(k+1)
              IF( MeshUpdate % DOFs >= 2) THEN
                NodeCoords(2) = NodeCoords(2) - MeshUpdate % Values(k+2)
              END IF
              IF( MeshUpdate % DOFs == 3) THEN
                NodeCoords(3) = NodeCoords(3) - MeshUpdate % Values(k+3)
              END IF
            END IF
          END IF

          IF( MeshDim <= 2 ) THEN           
            WRITE(PostFileUnit,'(2ES16.7E3,A)') NodeCoords(1:2), ' 0.0'
          ELSE
            WRITE(PostFileUnit,'(3ES16.7E3)') NodeCoords(1:3)
          END IF
        END DO
      END IF

!------------------------------------------------------------------------------
! Elements
!------------------------------------------------------------------------------
      WRITE(PostFileUnit,'(a)') '#group all'
      ONOECount=0
      DO i=1,Model % NumberOfBulkElements
        Element => Model % Elements(i)
        
        IF(MaskExists) THEN
          IF( ANY(MaskPerm(Element % NodeIndexes)<=0)) CYCLE
        END IF
        
        k = Element % BodyId
        gotIt = .FALSE.
        IF ( k >= 1 .AND. k <= Model % NumberOfBodies ) THEN
          Str = ListGetString( Model % Bodies(k) % Values,'Name',gotIt )
        END IF
        
        IF ( gotIt ) THEN
          k = LEN_TRIM(Str)
          DO j=1,k
            IF ( Str(j:j) == ' ' ) Str(j:j) = '.'
          END DO
          
          WRITE( PostFileUnit,'(a)',ADVANCE='NO' )  Str(1:k)
        ELSE
          WRITE(PostFileUnit,'(a)',ADVANCE='NO' ) 'body'//TRIM(I2S(k))//' '
        END IF
        
        WRITE(PostFileUnit,'(i5)', ADVANCE='NO') Element % TYPE % ElementCode
        n = 0
        DO j=1,Element % TYPE % NumberOfNodes,4
          DO k=1,MIN(4,Element % TYPE % NumberOfNodes-n)
            n = n + 1
            ind = Element % NodeIndexes(n)
            IF(PRESENT(ONOEfound)) THEN
              ONOECount = ONOECount+1
              ind = ONOECount
            ELSE IF(MaskExists) THEN
              ind = MaskPerm(ind)
            END IF
            WRITE(PostFileUnit, '(i8)', ADVANCE='NO')  ind - 1
          END DO
          WRITE( PostFileUnit,'(a)' ) ''
        END DO
      END DO

      DO i=Model % NumberOfBulkElements + 1,Model % NumberOfBulkElements + &
          Model % NumberOfBoundaryElements
        
        Element => Model % Elements(i)
        
        IF(MaskExists) THEN
          IF( ANY(MaskPerm(Element % NodeIndexes) <= 0)) CYCLE
        END IF
        
        k = Element % BoundaryInfo % Constraint
        
        gotIt = .FALSE.
        IF ( k >= 1 .AND. k <= Model % NumberOfBCs ) THEN
          Str = ListGetString( Model % BCs(k) % Values,'Name',gotIt )
        END IF
        
        IF ( gotIt ) THEN
          k = LEN_TRIM(Str)
          DO j=1,k
            IF ( Str(j:j) == ' ' ) Str(j:j) = '.'
          END DO
          
          WRITE( PostFileUnit,'(a)',ADVANCE='NO' )  Str(1:k)
        ELSE
          WRITE( PostFileUnit,'(a)',ADVANCE='NO' ) 'Constraint'//TRIM(I2S(k))//' '
        END IF
        
        WRITE(PostFileUnit,'(i5)', ADVANCE='NO') Element % TYPE % ElementCode
        DO k=1,Element % TYPE % NumberOfNodes
          ind = Element % NodeIndexes(k)
          IF(PRESENT(ONOEfound)) THEN
            ONOECount=ONOECount+1
            ind = ONOECount
          ELSE IF(MaskExists) THEN
            ind = MaskPerm(ind)
          END IF
          WRITE( PostFileUnit, '(i8)', ADVANCE='NO' )  ind-1
        END DO
        WRITE( PostFileUnit,'(a)' ) ''
      END DO
      WRITE(PostFileUnit,'(a)') '#endgroup all'
    END IF
   
!------------------------------------------------------------------------------
!  Save resulst on a timestep (or steady state iteration step)
!------------------------------------------------------------------------------
 
    TimeStep   = SavedCount
    Var => VariableGet( Model % Variables, 'Time' )        
    Time = 1.0d0
    IF ( ASSOCIATED(Var) ) Time = Var % Values(1)

    
    WRITE( PostFileUnit,'(a,i7,i7,ES16.7E3)' ) '#time ',SavedCount,Timestep,Time

    IF ( PRESENT(ONOEfound) ) THEN
       n1=Model % NumberOfBulkElements+Model % NumberOfBoundaryElements
    ELSE
       n1=1
       n2=NumberOfNodes
    END IF

    DO jj=1,n1

      IF( PRESENT(ONOEfound) ) THEN
        Element => Model % Elements(jj)
        IF(MaskExists) THEN
          IF ( ANY(MaskPerm(Element % NodeIndexes)<=0) ) CYCLE
        END IF
        n2=Element % TYPE % NumberOfNodes

        Parent => NULL()
        IF (ASSOCIATED(Element % BoundaryInfo) ) THEN
          Parent => Element % BoundaryInfo % Left
          n = 0
          IF(ASSOCIATED(Parent)) THEN
            DO l=1,GetElementNOFNodes(Parent)
              DO m=1,n2
                IF (Element % NodeIndexes(m)==Parent % NodeIndexes(l)) n=n+1
              END DO
            END DO
          END IF
          IF (n/=n2) Parent => Element % BoundaryInfo % Right
        END IF
      END IF

      DO ii=1,n2
      
        IF ( PRESENT(ONOEfound) ) THEN
          IF ( ASSOCIATED(Parent) ) THEN
            DO l=1,GetElementNOFNOdes(Parent)
              IF (Element % NodeIndexes(ii)==Parent % NodeIndexes(l)) EXIT
            END DO
            i = Parent % DGIndexes(l)
          ELSE
            i = Element % DGIndexes(ii)
          END IF
        ELSE
          i = ii
          IF(MaskExists) i = MaskOrder(i)
        END IF
      
        DO Vari = 1, ScalarFields
          WRITE(Txt,'(A,I0)') 'Scalar Field ',Vari
          VarName = ListGetString( Solver % Values, TRIM(Txt),GotIt)
          Var => VariableGet( Model % Variables, TRIM(VarName) ) 
          IF ( Var % TYPE == Variable_on_nodes_on_elements ) THEN
            IF (.NOT.PRESENT(ONOEfound)) CYCLE
          ELSE IF ( PRESENT(ONOEfound) ) THEN
            CYCLE
          END IF
          Values => Var % Values

          k = i
          IF ( ASSOCIATED(Var % Perm) ) k = Var % Perm(k)
          IF ( k > 0 ) THEN
            WRITE(PostFileUnit,'(ES16.7E3)',ADVANCE='NO') Values(k)
          ELSE
            WRITE(PostFileUnit,'(A)',ADVANCE='NO') ' 0.0'
          END IF
        END DO

        DO Vari = 1, VectorFields

          WRITE(Txt,'(A,I0)') 'Vector Field ',Vari
          VarName = ListGetString( Solver % Values, TRIM(Txt),GotIt)
          Var => VariableGet( Model % Variables, VarName ) 

          IF( ASSOCIATED(Var) ) THEN
            IF ( Var % TYPE == Variable_on_nodes_on_elements ) THEN
              IF (.NOT.PRESENT(ONOEfound) ) CYCLE
            ELSE IF ( PRESENT(ONOEfound) ) THEN
              CYCLE
            END IF
            k = i
            Dofs = Var% Dofs
            IF ( ASSOCIATED(Var % Perm) ) k = Var % Perm(k)
          
            IF( k == 0 ) THEN
              ! Check for the presence of secondary variable (in practice 'mesh update')
              WRITE(Txt,'(A,I0,A)') 'Vector Field ',Vari,' Complement'
              VarName = ListGetString( Solver % Values, TRIM(Txt),GotIt)
              IF( GotIt ) THEN
                Var => VariableGet( Model % Variables, VarName ) 
                k = Var % Perm(i)
              END IF
            END IF
          
            IF( k > 0 ) THEN
              DO j=1,dofs
                WRITE(PostFileUnit,'(ES16.7E3)',ADVANCE='NO') Var % Values(dofs*(k-1)+j)
              END DO
              IF( dofs < 3 ) THEN
                WRITE(PostFileUnit,'(A)',ADVANCE='NO') ' 0.0'
              END IF
            ELSE 
              WRITE(PostFileUnit,'(A)',ADVANCE='NO') ' 0.0 0.0 0.0'
            END IF
          
          ELSE
            ! Check for the presence of component vectors given by its components i=1,2,3
            Var => VariableGet( Model % Variables, TRIM(VarName)//' 1' ) 
            IF( ASSOCIATED(Var)) THEN
              IF ( Var % TYPE == Variable_on_nodes_on_elements ) THEN
                IF (.NOT.PRESENT(ONOEfound) ) CYCLE
              ELSE IF ( PRESENT(ONOEfound) ) THEN
                CYCLE
              END IF

              k = i
              IF ( ASSOCIATED(Var % Perm) ) k = Var % Perm(k)

              IF( k == 0 ) THEN
                WRITE(Txt,'(A,I0,A)') 'Vector Field ',Vari,' Complement'
                VarName = ListGetString( Solver % Values, TRIM(Txt),GotIt)
                IF( GotIt ) THEN
                  Var => VariableGet( Model % Variables, TRIM(VarName)//' 1' ) 
                  k = Var % Perm(i)
                END IF
              END IF
              IF( k > 0 ) THEN
                Values => Var % Values
                Var => VariableGet( Model % Variables, TRIM(VarName)//' 2' ) 
                Values2 => Var % Values
                IF( MeshDim == 2 ) THEN
                  WRITE(PostFileUnit,'(2ES16.7E3,A)',ADVANCE='NO') Values(k),&
                      Values2(k),' 0.0'               
                ELSE
                  Var => VariableGet( Model % Variables, TRIM(VarName)//' 3' ) 
                  Values3 => Var % Values
                  WRITE(PostFileUnit,'(3ES16.7E3)',ADVANCE='NO') Values(k),&
                      Values2(k), Values3(k)
                END IF
              ELSE
                WRITE(PostFileUnit,'(A)',ADVANCE='NO') ' 0.0 0.0 0.0'              
              END IF
            END IF
          END IF
        END DO
        WRITE(PostFileUnit,'()')
      END DO
    END DO

!------------------------------------------------------------------------------
!   We are done here close the files and deallocate
!------------------------------------------------------------------------------
10  CONTINUE

    CLOSE(PostFileUnit)
    
    IF(MaskExists) DEALLOCATE(MaskOrder)
    IF(MaskAllocated) DEALLOCATE( MaskPerm )

    IF ( .NOT. PRESENT(ONOEfound) .AND. On_nodes_on_elements>0 ) &
      CALL ElmerPostOutputSolver(Model,Solver,dt,TransientSimulation,.TRUE.)

  END SUBROUTINE ElmerPostOutputSolver
!------------------------------------------------------------------------------



!------------------------------------------------------------------------------
!> Saves results in a format understood by the pre-/postprocessing software GiD.
!> \ingroup Solvers
!------------------------------------------------------------------------------
SUBROUTINE GiDOutputSolver( Model,Solver,dt,TransientSimulation )
!------------------------------------------------------------------------------
  USE DefUtils
  IMPLICIT NONE
!------------------------------------------------------------------------------
  TYPE(Solver_t) :: Solver
  TYPE(Model_t) :: Model
  REAL(KIND=dp) :: dt
  LOGICAL :: TransientSimulation
!------------------------------------------------------------------------------
! Local variables
!------------------------------------------------------------------------------
  TYPE(Element_t),POINTER :: Element
  TYPE(Variable_t), POINTER :: Solution
  INTEGER, POINTER :: Perm(:)
  REAL(KIND=dp), POINTER :: Values(:)
  COMPLEX(KIND=dp), POINTER :: CValues(:)
  TYPE(Variable_t), POINTER :: TimeVariable
  TYPE(ValueList_t), POINTER :: SolverParams

  LOGICAL :: Found, CoordinatesWritten = .FALSE.
  LOGICAL :: EigenAnalysis = .FALSE., FirstTimeStep

  INTEGER :: i,j,k,m,n,dim, Code, body_id, ElementCounter, Nloop, Loop, ExtCount
  INTEGER :: tensorComponents, SteadyStep = 0
  INTEGER, PARAMETER :: MaxElemCode = 1000
  INTEGER :: ListElemTypes(MaxElemCode)


  CHARACTER(LEN=1024) :: OutputFile, ResFile, MshFile, Txt, Family, &
       ScalarFieldName, VectorFieldName, TensorFieldName, CompName
  CHARACTER(LEN=1024) :: Txt2, Txt3

  INTEGER :: PyramidMap613(14,4), PyramidMap605(2,4)
  INTEGER :: WedgeMap706(3,4), WedgeMap715(21,4)

!------------------------------------------------------------------------------

  PyramidMap605(1,:) = (/ 3, 5, 4, 1 /)
  PyramidMap605(2,:) = (/ 3, 5, 2, 1 /)

  PyramidMap613(1,:)  = (/ 7, 8, 3, 12 /)
  PyramidMap613(2,:)  = (/ 10, 11, 12, 5 /)
  PyramidMap613(3,:)  = (/ 10, 13, 12, 5 /)
  PyramidMap613(4,:)  = (/ 9, 10, 13, 11 /)
  PyramidMap613(5,:)  = (/ 9, 13, 11, 12 /)
  PyramidMap613(6,:)  = (/ 9, 10, 11, 1 /)
  PyramidMap613(7,:)  = (/ 9, 6, 11, 1 /)
  PyramidMap613(8,:)  = (/ 9, 6, 11, 12 /)
  PyramidMap613(9,:)  = (/ 9, 8, 12, 4 /)
  PyramidMap613(10,:) = (/ 9, 13, 12, 4 /)
  PyramidMap613(11,:) = (/ 7, 9, 8, 12 /)
  PyramidMap613(12,:) = (/ 7, 9, 6, 12 /)
  PyramidMap613(13,:) = (/ 7, 6, 11, 12 /)
  PyramidMap613(14,:) = (/ 7, 6, 11, 2 /)

  WedgeMap706(1,:) = (/ 5, 4, 3, 1 /)
  WedgeMap706(2,:) = (/ 5, 3, 2, 1 /)
  WedgeMap706(3,:) = (/ 5, 6, 4, 3 /)

  WedgeMap715(1,:) = (/ 10, 11, 5, 2 /)
  WedgeMap715(2,:) = (/ 12, 11, 6, 3 /)
  WedgeMap715(3,:) = (/ 12, 10, 4, 1 /)
  WedgeMap715(4,:) = (/ 7, 8, 11, 2 /)
  WedgeMap715(5,:) = (/ 7, 10, 11, 2 /)
  WedgeMap715(6,:) = (/ 13, 14, 11, 5 /)
  WedgeMap715(7,:) = (/ 13, 10, 11, 5 /)
  WedgeMap715(8,:) = (/ 9, 10, 8, 11 /)
  WedgeMap715(9,:) = (/ 9, 7, 10, 8 /)
  WedgeMap715(10,:) = (/ 9, 12, 10, 11 /)
  WedgeMap715(11,:) = (/ 9, 12, 10, 1 /)
  WedgeMap715(12,:) = (/ 9, 7, 10, 1 /)
  WedgeMap715(13,:) = (/ 9, 8, 11, 3 /)
  WedgeMap715(14,:) = (/ 9, 12, 11, 3 /)
  WedgeMap715(15,:) = (/ 15, 12, 10, 11 /)
  WedgeMap715(16,:) = (/ 15, 12, 10, 4 /)
  WedgeMap715(17,:) = (/ 15, 10, 14, 11 /)
  WedgeMap715(18,:) = (/ 15, 13, 10, 14 /)
  WedgeMap715(19,:) = (/ 15, 13, 10, 4 /)
  WedgeMap715(20,:) = (/ 15, 14, 11, 6 /)
  WedgeMap715(21,:) = (/ 15, 12, 11, 6 /)

  SolverParams => GetSolverParams()
  EigenAnalysis = GetLogical( SolverParams, 'Eigen Analysis', Found )

  
  ExtCount = ListGetInteger( Solver % Values,'Output Count',Found)
  IF( Found ) THEN
    SteadyStep = ExtCount 
  ELSE
    SteadyStep = SteadyStep + 1
  END IF
  FirstTimeStep = ( SteadyStep == 1 )


  OutputFile = GetString( Solver % Values, 'Output File Name', Found )
  IF(.NOT. Found) OutputFile = 'Output'

  WRITE(ResFile,'(A,A)') TRIM(OutputFile),'.flavia.res'
  WRITE(MshFile,'(A,A)') TRIM(OutputFile),'.flavia.msh'


  CALL Info('GidOutputSolver','Writing result for GiD postprocessing')
  CALL Info('GidOutputSolver','res-file = :'//TRIM(ResFile) )
  CALL Info('GidOutputSolver','msh-file = :'//TRIM(MshFile) )


  ! Write the GiD msh-file:
  !------------------------
  dim = CoordinateSystemDimension()
  IF( CoordinatesWritten ) GOTO 10

  OPEN( UNIT=10, FILE=MshFile )

  ! First check how many element types are involved in the analysis:
  !-----------------------------------------------------------------
  ListElemTypes = 0
  ElementCounter = 0
!  DO i = 1, Solver % NumberOfActiveElements
!     Element => GetActiveElement(i)
  DO i = 1, Model % NumberOfBulkElements !+ Model % NumberOfBoundaryElements
     Element => Model % Mesh % Elements(i)

     Code = Element % TYPE % ElementCode
     ListElemTypes(Code) = ListElemTypes(Code)+1
  END DO
  PRINT *,'Total number of elements =',SUM(ListElemTypes)

  ! Write the different element types in different blocks:
  !-------------------------------------------------------
  DO i = 1,MaxElemCode
     IF(ListElemTypes(i) == 0) CYCLE
     PRINT *,ListElemTypes(i),'elements of type',i
     n = MOD(i,100)
     IF( INT(i/100) == 1 ) Family = 'Point'
     IF( INT(i/100) == 2 ) Family = 'Linear'
     IF( INT(i/100) == 3 ) Family = 'Triangle'
     IF( INT(i/100) == 4 ) Family = 'Quadrilateral'
     IF( INT(i/100) == 5 ) Family = 'Tetrahedra'
     IF( INT(i/100) == 6 ) THEN
        Family = 'Tetrahedra' ! PYRAMIDS WILL BE SPLITTED
        n = 4                 ! INTO LINEAR TETRAHEDRA
     END IF
     IF( INT(i/100) == 7 ) THEN
        Family = 'Tetrahedra' ! WEDGES WILL BE SPLITTED
        n = 4                 ! INTO LINEAR TETRAHEDRA
     END IF
     IF( INT(i/100) == 8 ) Family = 'Hexahedra'

     WRITE(Txt,'(A,I1,A,A,A,I0)') 'MESH "Elmer Mesh" dimension ',&
             dim,' ElemType ', TRIM(Family),' Nnode ', n

     WRITE(10,'(A)') TRIM(Txt)

     ! Write all node coordinates in the first block:
     !-----------------------------------------------
     IF( .NOT.CoordinatesWritten ) THEN
        WRITE(10,'(A)') 'Coordinates'
        DO j = 1, Model % Mesh % NumberOfNodes
           WRITE(10,'(I6,3ES16.7E3)') j, &
                Model % Mesh % Nodes % x(j), &
                Model % Mesh % Nodes % y(j), &
                Model % Mesh % Nodes % z(j)
        END DO
        WRITE(10,'(A)') 'end coordinates'
        WRITE(10,'(A)') ' '
        CoordinatesWritten = .TRUE.
     END IF

     ! Write the element connectivity tables:
     !---------------------------------------
     WRITE(10,'(A)') 'Elements'
!     DO j = 1, Solver % NumberOfActiveElements
!        Element => GetActiveElement( j )
     DO j = 1, Model % NumberOfBulkElements !+ Model % NumberOfBoundaryElements
        Element => Model % Mesh % Elements(j)

        Code = Element % TYPE % ElementCode
        IF( Code /= i ) CYCLE
        body_id = Element % BodyId

        IF( Code == 613 ) THEN
           ! 13 noded pyramids will be splitted into 14 linear tetraheda
           !------------------------------------------------------------
           DO m = 1,14
              ElementCounter = ElementCounter + 1
              WRITE(10,'(100I10)') ElementCounter, &
                   Element % NodeIndexes(PyramidMap613(m,:)), body_id
           END DO
        ELSEIF( Code == 605 ) THEN
           ! 5 noded pyramids will be splitted into 2 linear tetraheda
           !----------------------------------------------------------
           DO m = 1,2
              ElementCounter = ElementCounter + 1
              WRITE(10,'(100I10)') ElementCounter, &
                   Element % NodeIndexes(PyramidMap605(m,:)), body_id
           END DO           
        ELSEIF( Code == 706 ) THEN
           ! 6 noded wedges will be splitted into 3 linear tetraheda
           !---------------------------------------------------------
           DO m = 1,3
              ElementCounter = ElementCounter + 1
              WRITE(10,'(100I10)') ElementCounter, &
                   Element % NodeIndexes(WedgeMap706(m,:)), body_id
           END DO           
        ELSEIF( Code == 715 ) THEN
           ! 15 noded wedges will be splitted into 21 linear tetraheda
           !----------------------------------------------------------
           DO m = 1,21
              ElementCounter = ElementCounter + 1
              WRITE(10,'(100I10)') ElementCounter, &
                   Element % NodeIndexes(WedgeMap715(m,:)), body_id
           END DO           
        ELSE
           ! Standard elements are understood by GiD as such
           !------------------------------------------------
           ElementCounter = ElementCounter + 1 
           WRITE(10,'(100I10)') ElementCounter, Element % NodeIndexes, body_id
        END IF

     END DO
     WRITE(10,'(A)') 'end elements'
     WRITE(10,'(A)') ' '
  END DO

10 CONTINUE
  
  ! Write the GiD res-file:
  !------------------------
  IF( FirstTimeStep ) THEN
    OPEN(UNIT=10, FILE=ResFile )
    WRITE(10,'(A)') 'GiD Post Result File 1.0'
  ELSE
    OPEN(UNIT=10, FILE=ResFile, POSITION='APPEND' )
  END IF

  Nloop = 1
  IF( EigenAnalysis ) THEN
     Nloop = GetInteger( Solver % Values, 'Eigen System Values', Found )
     IF( .NOT. Found ) Nloop = GetInteger( Solver % Values, 'Number Of EigenModes', Found )
     IF( .NOT.Found ) Nloop = 1
   END IF

   DO Loop = 1, Nloop
     PRINT *,'------------'

     ! First scalar fields:
     !----------------------
     DO i = 1, 999
       WRITE(Txt,'(A,I0)') 'Scalar Field ',i
       
       ScalarFieldName = GetString( Solver % Values, TRIM(Txt), Found )
       IF(.NOT. Found) EXIT
       
       Solution => VariableGet( Model % Mesh % Variables, ScalarFieldName )
       IF( .NOT.ASSOCIATED( Solution ) ) THEN
         PRINT *,'Scalar field "',TRIM(ScalarFieldName),'" not found'
       ELSE
         PRINT *,'Scarar field',i,'= "',TRIM(ScalarFieldName),'"'
         Perm => Solution % Perm
         
         IF( .NOT.EigenAnalysis ) THEN
           Values => Solution % Values
         ELSE
           Cvalues => Solution % EigenVectors(Loop,:)
         END IF
         
         IF( TransientSimulation ) THEN
           TimeVariable => VariableGet( Model % Mesh % Variables, 'Time' )
           PRINT *,'Current time=',TimeVariable % Values(1)
           WRITE(10,'(A,A,A,ES16.7E3,A)') 'Result "',&
               TRIM(ScalarFieldName),'" "Transient analysis" ', &
               TimeVariable % Values(1) ,' Scalar OnNodes'
         ELSE
           IF( .NOT.EigenAnalysis ) THEN
             WRITE(10,'(A,A,A,I2,A)') 'Result "',&
                 TRIM(ScalarFieldName),'" "Steady analysis"',SteadyStep,' Scalar OnNodes'
           ELSE
             WRITE(10,'(A,A,A,I2,A)') 'Result "',&
                 TRIM(ScalarFieldName),'" "Eigen analysis"',Loop,' Scalar OnNodes'
           END IF
         END IF
         
         WRITE(10,'(A,A,A)') 'ComponentNames "',TRIM(ScalarFieldName),'"'
         WRITE(10,'(A)') 'Values'
         DO j = 1, Model % Mesh % NumberOfNodes
           k = Perm(j)
           IF( .NOT.EigenAnalysis ) THEN
             WRITE(10,'(I6,ES16.7E3)') j, Values(k)
           ELSE
             WRITE(10,'(I6,ES16.7E3)') j, REAL(CValues(k))
           END IF
         END DO
         WRITE(10,'(A)') 'end values'
         WRITE(10,'(A)') ' '
       END IF
     END DO

     ! Then vector fields:
     !--------------------
     DO i = 1, 999
       WRITE(Txt,'(A,I0)') 'Vector Field ',i
       
       VectorFieldName = GetString( Solver % Values, TRIM(Txt), Found )
       IF(.NOT. Found) EXIT
       PRINT *,'Vector field',i,'= "',TRIM(VectorFieldName),'"'
       
       IF( TransientSimulation ) THEN
         TimeVariable => VariableGet( Model % Mesh % Variables, 'Time' )
         PRINT *,'Current time=',TimeVariable % Values(1)
         WRITE(10,'(A,A,A,ES16.7E3,A)') 'Result "',&
             TRIM(VectorFieldName),'" "Transient analysis" ', &
             TimeVariable % Values(1) ,' Vector OnNodes'
       ELSE
         IF( .NOT.EigenAnalysis ) THEN
           WRITE(10,'(A,A,A,I2,A)') 'Result "',&
               TRIM(VectorFieldName),'" "Steady analysis"',SteadyStep,' Vector OnNodes'
         ELSE
           WRITE(10,'(A,A,A,I2,A)') 'Result "',&
               TRIM(VectorFieldName),'" "Eigen analysis"',Loop,' Vector OnNodes'
         END IF
       END IF
       
       WRITE(Txt,'(A)') 'ComponentNames '
       DO j = 1, dim
         IF(j<Dim) THEN
           WRITE(Txt,'(A,A,A,I2,A)' ) &
               TRIM(Txt), ' "', TRIM(VectorFieldName),j,'",'
         ELSE
           WRITE(Txt,'(A,A,A,I2,A)' ) &
               TRIM(Txt), ' "', TRIM(VectorFieldName),j,'"'
         END IF
       END DO
       WRITE(10,'(A)') TRIM(Txt)
       WRITE(10,'(A)') 'Values'
       
       DO j = 1, Model % Mesh % NumberOfNodes
         WRITE(Txt2,'(I10)') j
         DO k = 1,dim
           
           ! Check if vector field components have been defined explicitely:
           !----------------------------------------------------------------
           WRITE(Txt3,'(A,I1,A,I1)') 'Vector Field ',i,' component ',k
           CompName = GetString( Solver % Values, TRIM(Txt3), Found )
           IF( Found ) THEN
             WRITE(Txt,'(A)') TRIM(CompName)
           ELSE
             WRITE(Txt,'(A,I2)') TRIM(VectorFieldName), k
           END IF
           
           IF( j==1 ) PRINT *, TRIM(Txt3),' = "', TRIM(Txt),'"'
           
           Solution => VariableGet( Model % Mesh % Variables, TRIM(Txt) )
           IF( .NOT.ASSOCIATED( Solution ) ) THEN
             PRINT *,'Vector field component',k,' not found'
           ELSE
             Perm => Solution % Perm
             
             IF( .NOT.EigenAnalysis ) THEN
               Values => Solution % Values
               WRITE(Txt2,'(A,ES16.7E3)') TRIM(Txt2), Values( Perm(j) )
             ELSE
               CValues => Solution % Eigenvectors(Loop,:)
               WRITE(Txt2,'(A,ES16.7E3)') TRIM(Txt2), REAL(CValues( Perm(j) ) )
             END IF
             
           END IF
         END DO
         WRITE(10,'(A)') TRIM(Txt2)
         
       END DO
       WRITE(10,'(A)') 'end values'
     END DO
     

     ! Finally tensor fields:
     !-----------------------
     DO i = 1, 999
       WRITE(Txt,'(A,I0)') 'Tensor Field ',i
       TensorFieldName = GetString( Solver % Values, TRIM(Txt), Found )
       IF(.NOT. Found) EXIT
       
       PRINT *,'Tensor field',i,'= "',TRIM(TensorFieldName),'"'
       
       IF( TransientSimulation ) THEN
         TimeVariable => VariableGet( Model % Mesh % Variables, 'Time' )
         PRINT *,'Current time=',TimeVariable % Values(1)
         WRITE(10,'(A,A,A,ES16.7E3,A)') 'Result "',&
             TRIM(TensorFieldName),'" "Transient analysis" ', &
             TimeVariable % Values(1) ,' Matrix OnNodes'
       ELSE
         IF( .NOT.EigenAnalysis ) THEN
           WRITE(10,'(A,A,A,I2,A)') 'Result "',&
               TRIM(TensorFieldName),'" "Steady analysis"',SteadyStep,' Matrix OnNodes'
         ELSE
           WRITE(10,'(A,A,A,I2,A)') 'Result "',&
               TRIM(TensorFieldName),'" "Eigen analysis"',Loop,' Matrix OnNodes'
         END IF
         
       END IF
       
       WRITE(Txt,'(A)') 'ComponentNames '
       IF( dim == 2 ) THEN
         TensorComponents = 3
       ELSE
         TensorComponents = 6
       END IF
       
       DO j = 1, TensorComponents
         WRITE(Txt3,'(A,I1,A,I1)') 'Tensor Field ',i,' component ',j
         CompName = GetString( Solver % Values, TRIM(Txt3), Found )

         IF( Found ) THEN
           WRITE(Txt2,'(A)') TRIM(CompName)
         ELSE
           WRITE(Txt2,'(A,A,I1)') TRIM(TensorFieldName), ' ', j
         END IF

         IF(j<TensorComponents) THEN
           WRITE(Txt,'(A,A,A,A)' ) &
               TRIM(Txt), ' "', TRIM(Txt2), '",'
         ELSE
           WRITE(Txt,'(A,A,A,A)' ) &
               TRIM(Txt), ' "', TRIM(txt2), '"'
         END IF
       END DO
       WRITE(10,'(A)') TRIM(Txt)
       WRITE(10,'(A)') 'Values'
       
       DO j = 1, Model % Mesh % NumberOfNodes
         WRITE(Txt2,'(I10)') j
         DO k = 1,TensorComponents
           
           ! Check if tensor field components have been defined explicitely:
           !----------------------------------------------------------------
           WRITE(Txt3,'(A,I1,A,I1)') 'Tensor Field ',i,' component ',k
           CompName = GetString( Solver % Values, TRIM(Txt3), Found )
           IF( Found ) THEN
             WRITE(Txt,'(A)') TRIM(CompName)
           ELSE
             WRITE(Txt,'(A,A,I1)') TRIM(TensorFieldName), ' ', k
           END IF
           
           IF( j==1 ) PRINT *, TRIM(Txt3),' = "', TRIM(Txt),'"'
           
           Solution => VariableGet( Model % Mesh % Variables, TRIM(Txt) )
           IF( .NOT.ASSOCIATED( Solution ) ) THEN
             PRINT *,'Tensor field component',k,' not found'
           ELSE
             Perm => Solution % Perm
             !Values => Solution % Values
             !WRITE(Txt2,'(A,ES16.7E3)') TRIM(Txt2), Values( Perm(j) )
             
             IF( .NOT.EigenAnalysis ) THEN
               Values => Solution % Values
               WRITE(Txt2,'(A,ES16.7E3)') TRIM(Txt2), Values( Perm(j) )
             ELSE
               CValues => Solution % Eigenvectors(Loop,:)
               WRITE(Txt2,'(A,ES16.7E3)') TRIM(Txt2), REAL(CValues( Perm(j) ) )
             END IF

           END IF
         END DO
         WRITE(10,'(A)') TRIM(Txt2)
         
       END DO
       WRITE(10,'(A)') 'end values'
     END DO
     
   END DO ! Nloop


   CLOSE(10)
  
   PRINT *,'Output complete.'

!------------------------------------------------------------------------------
 END SUBROUTINE GiDOutputSolver
!------------------------------------------------------------------------------
  



!------------------------------------------------------------------------------
!> Saves results in ascii format understood by the pre-/postprocessing software Gmsh.
!> \ingroup Solvers
!------------------------------------------------------------------------------
SUBROUTINE GmshOutputSolver( Model,Solver,dt,TransientSimulation )
!------------------------------------------------------------------------------
  USE DefUtils
  IMPLICIT NONE
!------------------------------------------------------------------------------
  TYPE(Solver_t) :: Solver
  TYPE(Model_t) :: Model
  REAL(KIND=dp) :: dt
  LOGICAL :: TransientSimulation
!------------------------------------------------------------------------------
! Local variables
!------------------------------------------------------------------------------
  TYPE(Element_t),POINTER :: Element
  INTEGER, POINTER :: Perm(:)
  REAL(KIND=dp), POINTER :: Values(:),Values2(:),Values3(:)
  REAL(KIND=dp) :: Vector(3), Time
  COMPLEX(KIND=dp), POINTER :: CValues(:)
  TYPE(Variable_t), POINTER :: Solution, TimeVariable
  TYPE(ValueList_t), POINTER :: SolverParams
  
  LOGICAL :: Found, GotField, FileAppend, AlterTopology, MaskExists
  LOGICAL :: EigenAnalysis = .FALSE., EigenActive, ComponentVector
  
  INTEGER :: VisitedTimes = 0, ExtCount
  INTEGER :: i,j,k,l,m,n,nsize,dim,dofs,ElmerCode, GmshCode,body_id, Vari, Rank, truedim
  INTEGER :: Tag, NumberOfAllElements, BCOffSet
  INTEGER, PARAMETER :: MaxElemCode = 827
  INTEGER :: ElmerToGmshType(MaxElemCode), GmshToElmerType(21), GmshIndexes(27) 
  INTEGER, POINTER :: NodeIndexes(:), ElmerIndexes(:), MaskPerm(:)

  INTEGER, PARAMETER :: LENGTH = 1024
  CHARACTER(LEN=LENGTH) :: OutputFile, Txt, FieldName, CompName
    
  SAVE VisitedTimes
  
!------------------------------------------------------------------------------

  CALL Info('GmshOutputSolver','Saving results in Gmsh format')

  ExtCount = ListGetInteger( Solver % Values,'Output Count',Found)
  IF( Found ) THEN
    VisitedTimes = ExtCount
  ELSE
    VisitedTimes = VisitedTimes + 1
  END IF

  GmshToElmerType = (/ 202, 303, 404, 504, 808, 706, 605, 203, 306, 409, &
      510, 827, 0, 0, 101, 408, 820, 715, 613, 0, 310 /)
  ElmerToGmshType = 0

  DO i=1,SIZE(GmshToElmerType)
    j = GmshToElmerType(i)
    IF( j > 0 ) ElmerToGmshType(j) = i
  END DO

  SolverParams => GetSolverParams()
  EigenAnalysis = GetLogical( SolverParams, 'Eigen Analysis', Found )
  FileAppend = GetLogical( SolverParams,'File Append',Found)
  IF(.NOT. Found) FileAppend = .TRUE.
  AlterTopology = GetLogical( SolverParams,'Alter Topology',Found)
  
  Txt = ListGetString( SolverParams,'Mask Variable',MaskExists)
  IF( MaskExists ) THEN
    Solution => VariableGet(Model % Variables,TRIM(Txt))
    IF( ASSOCIATED(Solution)) MaskPerm => Solution % Perm
    MaskExists = ASSOCIATED(MaskPerm)
  END IF

  OutputFile = GetString( Solver % Values, 'Output File Name', Found )
  IF( .NOT.Found ) OutputFile = 'Output.msh'

  IF(INDEX(OutputFile,'.') == 0) WRITE( OutputFile,'(A,A)') TRIM(OutputFile),".msh"

  dim = CoordinateSystemDimension()
  IF( VisitedTimes > 1 ) THEN
    IF( AlterTopology ) THEN
      OutputFile = NextFreeFilename( OutputFile )
      CALL Info('GmshOutputSolver','Writing mesh and data to a new file: '//TRIM(OutputFile))
    ELSE IF( FileAppend ) THEN      
      CALL Info('GmshOutputSolver','Appending data to the same file: '//TRIM(OutputFile))
      OPEN(UNIT=10, FILE=OutputFile, POSITION='APPEND' )      
      GOTO 10
    ELSE
      OutputFile = NextFreeFilename( OutputFile )          
      CALL Info('GmshOutputSolver','Writing data to a new file: '//TRIM(OutputFile))
      OPEN(UNIT=10, FILE=OutputFile )
      WRITE(10,'(A)') '$MeshFormat'
      WRITE(10,'(A)') '2.0 0 8'
      WRITE(10,'(A)') '$EndMeshFormat'          
      GOTO 10    
    END IF
  END IF


  ! Save the header
  !-------------------------------------------------
  CALL Info('GsmhOutputSolver','Saving results to file: '//TRIM(OutputFile))
  OPEN(UNIT=10, FILE=OutputFile )
  
  WRITE(10,'(A)') '$MeshFormat'
  WRITE(10,'(A)') '2.0 0 8'
  WRITE(10,'(A)') '$EndMeshFormat'    
  

  ! Save the mesh nodes
  !-------------------------------------------------
  CALL Info('GmshOutputSolver','Writing the mesh nodes')
  IF( MaskExists ) THEN
    nsize = MAXVAL( MaskPerm ) 
  ELSE
    nsize = Model % NumberOfNodes
  END IF

  WRITE(10,'(A)') '$Nodes'
  WRITE(10,'(I8)') nsize
  IF( dim == 3 ) THEN
    DO i = 1, Model % NumberOfNodes
      IF( MaskExists ) THEN
        IF( MaskPerm(i) == 0 ) CYCLE
      END IF      
      WRITE(10,'(I8,3ES16.7E3)') i,Model % Nodes % x(i),Model % Nodes % y(i), Model % Nodes % z(i)
    END DO
  ELSE 
    DO i = 1, Model % NumberOfNodes
      IF( MaskExists ) THEN
        IF( MaskPerm(i) == 0 ) CYCLE
      END IF            
      WRITE(10,'(I8,2ES16.7E3,A)') i,Model % Nodes % x(i),Model % Nodes % y(i),' 0.0' 
    END DO
  END IF
  WRITE(10,'(A)') '$EndNodes'

  ! Save the mesh elements
  !-------------------------------------------------
  CALL Info('GmshOutputSolver','Writing the mesh elements')
  NumberOfAllElements = Model % NumberOfBulkElements + Model % NumberOfBoundaryElements
  
  IF( MaskExists ) THEN
    nsize = 0
    DO i=1,NumberOfAllElements
      Element => Model % Mesh % Elements(i)
      ElmerIndexes => Element % NodeIndexes
      IF( ANY(MaskPerm(ElmerIndexes) == 0) ) CYCLE
      nsize = nsize  + 1
    END DO
  ELSE
    nsize = NumberOfAllElements
  END IF

  BCOffSet = 100
  DO WHILE( BCOffset <= Model % NumberOfBodies ) 
    BCOffset = 10 * BCOffset
  END DO

  WRITE(10,'(A)') '$Elements'
  WRITE(10,'(I8)') nsize
  DO i = 1, NumberOfAllElements
    Element => Model % Mesh % Elements(i)
    ElmerCode = Element % TYPE % ElementCode
    ElmerIndexes => Element % NodeIndexes
    
    IF( MaskExists ) THEN
      IF( ANY(MaskPerm(ElmerIndexes) == 0) ) CYCLE     
    END IF

    GmshCode = ElmerToGmshType(ElmerCode)
    IF( GmshCode == 0 ) THEN
      CALL Warn('GmshOutputSolver','Gmsh element index not found!')
      CYCLE
    END IF

    IF( i <= Model % NumberOfBulkElements ) THEN
      Tag = Element % BodyId
    ELSE
      Tag = GetBCId( Element ) + BCOffset
    END IF

    WRITE(10,'(I8,I3,I3,I5,I5)',ADVANCE='NO') i,GmshCode,2,Tag,Tag
    k = MOD(ElmerCode,100)

    CALL ElmerToGmshIndex(ElmerCode,ElmerIndexes,GmshIndexes)

    DO j=1,k-1
      WRITE(10,'(I8)',ADVANCE='NO') GmshIndexes(j)
    END DO
    WRITE(10,'(I8)') GmshIndexes(k)
  END DO
  WRITE(10,'(A)') '$EndElements'

  ! With a mask the list of physical entities should be checked
  !-------------------------------------------------------------
  IF(.NOT. MaskExists ) THEN
    nsize = Model % NumberOfBodies + Model % NumberOfBCs
    WRITE(10,'(A)') '$PhysicalNames'
    WRITE(10,'(I8)') nsize
    DO i=1,Model % NumberOfBodies 
      Txt = ListGetString( Model % Bodies(i) % Values,'Name',Found)
      IF( Found ) THEN
        WRITE(10,'(I8,A)') i,'"'//TRIM(Txt)//'"'
      ELSE
        WRITE(10,'(I8,A,I0,A)') i,'"Body ',i,'"'       
      END IF
    END DO
    DO i=1,Model % NumberOfBCs
      Txt = ListGetString( Model % BCs(i) % Values,'Name',Found)
      IF( Found ) THEN
        WRITE(10,'(I8,A)') i+BCOffset,'"'//TRIM(Txt)//'"'
      ELSE
        WRITE(10,'(I8,A,I0,A)') i+BCOffset,'"Boundary Condition ',i,'"'               
      END IF
    END DO
    WRITE(10,'(A)') '$EndPhysicalNames'
  END IF


10 CONTINUE


  ! Time is needed
  !-------------------------------------------------
  TimeVariable => VariableGet( Model % Variables, 'Time' )        
  Time = TimeVariable % Values(1)
  
  ! Loop over different type of variables
  !-------------------------------------------------
  CALL Info('GmshOutputSolver','Writing the nodal data')
  DO Rank = 0,2
    DO Vari = 1, 999
      IF(Rank==0) WRITE(Txt,'(A,I0)') 'Scalar Field ',Vari
      IF(Rank==1) WRITE(Txt,'(A,I0)') 'Vector Field ',Vari
      IF(Rank==2) WRITE(Txt,'(A,I0)') 'Tensor Field ',Vari

      FieldName = GetString( Solver % Values, TRIM(Txt), Found )
      IF(.NOT. Found) EXIT 
      IF( Rank == 2) THEN
        CALL Warn('GmshOutputSolver','Not implemented yet for tensors!')
        CYCLE
      END IF

      ComponentVector = .FALSE.
      Solution => VariableGet( Model % Mesh % Variables, FieldName )
      IF(ASSOCIATED(Solution)) THEN
        Values => Solution % Values
        Perm => Solution % Perm
        dofs = Solution % DOFs
      ELSE
        IF( Rank == 1 ) THEN
          Solution => VariableGet( Model % Mesh % Variables, FieldName//' 1' )
          IF( ASSOCIATED( Solution ) ) THEN
            ComponentVector = .TRUE.
            Values => Solution % Values
            Perm => Solution % Perm
            dofs = 1
            Solution => VariableGet( Model % Mesh % Variables, FieldName//' 2' )
            IF( ASSOCIATED(Solution)) THEN
              Values2 => Solution % Values
              dofs = 2
            END IF            
            Solution => VariableGet( Model % Mesh % Variables, FieldName//' 3' )
            IF( ASSOCIATED(Solution)) THEN
              Values3 => Solution % Values
              dofs = 3
            END IF
          END IF
        END IF
        IF( .NOT. ASSOCIATED(Solution)) THEN
          CALL Warn('GsmhOutputSolver','Variable not present: '//TRIM(FieldName))
          CYCLE
        END IF
      END IF
      IF( ASSOCIATED(Solution % EigenVectors) ) THEN
        CALL Warn('GmshOutputSolver','Eigenvectors related to field: '//TRIM(FieldName))
        CALL Warn('GmshOutputSolver','Eigenvectors saving yet not supported')
      END IF

      truedim = MIN(dofs, dim)
      IF( MaskExists ) THEN
        nsize = 0
        DO i=1,SIZE(Perm)
          IF( Perm(i)==0 .OR. MaskPerm(i) == 0 ) CYCLE
          nsize = nsize + 1
        END DO
        IF( nsize == 0 ) THEN
          CALL Warn('GmshOutputSolver','No dofs with the current mask for saving: '//TRIM(FieldName))         
        END IF
      ELSE
        nsize = SIZE(Values) / Dofs
      END IF

      
      WRITE(10,'(A)') '$NodeData'
      WRITE(10,'(A)') '1'
      WRITE(10,'(A)') '"'//TRIM(FieldName)//'"'
      WRITE(10,'(A)') '1'

      ! Gmsh starts steady state indexes from zero, hence deductions by one
      IF( TransientSimulation ) THEN
        WRITE(10,'(ES16.7E3)') Time
      ELSE
        WRITE(10,'(ES16.7E3)') Time - 1.0_dp
      END IF
      WRITE(10,'(A)') '3'
      WRITE(10,'(I8)') VisitedTimes-1
      IF(Rank == 0) THEN
        WRITE(10,'(A)') '1'
      ELSE IF(Rank == 1) THEN
        WRITE(10,'(A)') '3'
      ELSE 
        WRITE(10,'(A)') '9'
      END IF     
      WRITE(10,'(I8)') nsize
     
      DO i=1,SIZE(Perm) 
        j = Perm(i)
        IF( j == 0) CYCLE
        IF( MaskExists ) THEN
          IF( MaskPerm(i) == 0 ) CYCLE
        END IF
        
        IF( Rank == 0 ) THEN
          WRITE(10,'(I8,ES16.7E3)') i,Values(j)
        ELSE IF(Rank == 1) THEN
          IF( ComponentVector ) THEN
            IF( truedim == 2 ) THEN
              WRITE(10,'(I8,2ES16.7E3,A)') i,&
                  Values(j),Values2(j),' 0.0'
            ELSE
              WRITE(10,'(I8,3ES16.7E3)') i,&
                  Values(j),Values2(j),Values3(j)
            END IF
          ELSE
            IF( truedim == 2 ) THEN
              WRITE(10,'(I8,2ES16.7E3,A)') i,&
                  Values(dofs*(j-1)+1),Values(dofs*(j-1)+2),' 0.0'
            ELSE
              WRITE(10,'(I8,3ES16.7E3)') i,&
                  Values(dofs*(j-1)+1),Values(dofs*(j-1)+2),Values(dofs*(j-1)+3)
            END IF           
          END IF
        END IF
      END DO
      WRITE(10,'(A)') '$EndNodeData'

    END DO
  END DO
  
      
  IF(.FALSE.) THEN
    WRITE(10,'(A)') '$ElementData'
    WRITE(10,'(A)') '$EndElementData'
  END IF
  
  IF(.FALSE.) THEN
    WRITE(10,'(A)') '$ElementNodeData'
    WRITE(10,'(A)') '$EndElementNodeData'
  END IF
  
  CLOSE(10)
  
  CALL Info('GmshOutputSolver','Gmsh output complete')

CONTAINS



  SUBROUTINE ElmerToGmshIndex(Code,ElmerIndexes,GmshIndexes)

    INTEGER :: Code
    INTEGER :: ElmerIndexes(:),GmshIndexes(:)
    INTEGER :: i,n
    LOGICAL :: reorder, Visited = .FALSE.

    INTEGER, TARGET :: order510(10),order613(13),order715(15),order820(20)
    INTEGER, POINTER :: order(:)

    SAVE Visited

    IF(.NOT. Visited ) THEN
      order510(:) = (/ 0,1,2,3,4,5,6,7,9,8 /)
      order613(:) = (/ 0,1,2,3,4,5,8,10,6,7,9,11,12 /)
      order715(:) = (/ 0,1,2,3,4,5,6,9,7,8,10,11,12,14,13 /)
      order820(:) = (/ 0,1,2,3,4,5,6,7,8,11,12,9,10,12,14,15,16,18,19,17 /)
      Visited = .TRUE.
    END IF

    reorder = .FALSE.

    SELECT CASE( Code )
      
    CASE (510)
      reorder = .TRUE.
      order => order510
      
    CASE (613)
      reorder = .TRUE.
      order => order613
      
    CASE (715)
      reorder = .TRUE.
      order => order715
      
    CASE (820)
      reorder = .TRUE.
      order => order820
     
    CASE DEFAULT
      
    END SELECT

    n = MOD(Code,100) 
    IF( reorder ) THEN
      DO i=1,n 
        GmshIndexes(order(i)+1) = ElmerIndexes(i)
      END DO
    ELSE
      GmshIndexes(1:n) = ElmerIndexes(1:n)      
    END IF


  END SUBROUTINE ElmerToGmshIndex

!------------------------------------------------------------------------------
END SUBROUTINE GmshOutputSolver
!------------------------------------------------------------------------------
  


!------------------------------------------------------------------------------
!> Module for saving result in the VTK legacy output ascii format. 
!------------------------------------------------------------------------------
MODULE VtkLegacyFile

  USE MeshUtils
  USE ElementDescription
  
  IMPLICIT NONE
  !   PRIVATE
  SAVE
  
  PUBLIC :: WriteVtkLegacyFile
  
  TYPE :: VtkCell_t
    INTEGER :: nNodes
    ! FIXME: POINTER -> ALLOCATABLE when more compilers support it
    INTEGER, POINTER :: NodeIndex(:)
  END TYPE VtkCell_t
  
  INTEGER, PARAMETER :: VtkUnit = 58


CONTAINS

  SUBROUTINE WriteVtkLegacyFile( VtkFile, Model, SubtractDisp )
    CHARACTER(LEN=*), INTENT(IN) :: VtkFile
    TYPE(Model_t) :: Model 
    LOGICAL, INTENT(IN) :: SubtractDisp
    TYPE(Variable_t), POINTER :: Var,Var1
    CHARACTER(LEN=512) :: str, VarName
    INTEGER :: i,j,k
    
    OPEN( UNIT=VtkUnit, FILE=VtkFile, STATUS='UNKNOWN' )
    
    CALL WriteGrid( VtkUnit, Model, SubtractDisp )
    
    WRITE( VtkUnit,'("POINT_DATA ",I0)' ) Model % NumberOfNodes
    
    Var => Model % Variables
    DO WHILE( ASSOCIATED( Var ) )
      IF ( .NOT.Var % Output ) THEN
        Var => Var % Next
        CYCLE
      END IF
      
      IF ( SIZE( Var % Values ) == Var % DOFs ) THEN
        Var => Var % Next
        CYCLE
      END IF
      
      
      SELECT CASE( Var % Name(1:Var % NameLen) )
        
      CASE( 'mesh update' )
        Var1 => Model % Variables
        
        DO WHILE( ASSOCIATED( Var1 ) )
          IF ( TRIM( Var1 % Name ) == 'displacement' ) EXIT
          Var1 => Var1 % Next
        END DO
        
        IF ( .NOT.ASSOCIATED( Var1 ) ) THEN
          CALL WriteVector("Mesh.Update", Var, Model % NumberOfNodes,&
              3, VtkUnit)
        END IF
        
      CASE( 'mesh update 1','mesh update 2', 'mesh update 3' )
        
      CASE( 'displacement' )
        WRITE( VtkUnit,'("VECTORS ",A," double")' ) "Displacement"
        DO i = 1, Model % NumberOfNodes
          k = i
          IF ( ASSOCIATED( Var % Perm ) ) k = Var % Perm(k)
          
          IF ( k > 0 ) THEN
            DO j=1,Var % DOFs
              WRITE( VtkUnit,'(ES16.7E3)',ADVANCE='NO' ) &
                  Var % Values(Var % DOFs*(k-1)+j)
            END DO
            IF ( Var % DOFs < 3 ) THEN
              WRITE( VtkUnit,'(" 0.0")',ADVANCE='NO' )
            END IF
            WRITE( VtkUnit, * ) 
          ELSE
            Var1 => Model % Variables
            DO WHILE( ASSOCIATED( Var1 ) )
              IF ( TRIM( Var1 % Name ) == 'mesh update' ) EXIT
              Var1 => Var1 % Next
            END DO
            IF ( ASSOCIATED( Var1 ) ) THEN
              k = i
              IF ( ASSOCIATED(Var1 % Perm ) ) k = Var1 % Perm(k)
              IF ( k > 0 ) THEN
                DO j=1,Var1 % DOFs
                  WRITE( VtkUnit,'(ES16.7E3)',ADVANCE='NO' ) &
                      Var1 % Values(Var1 % DOFs*(k-1)+j)
                END DO
                IF ( Var1 % DOFs < 3 ) THEN
                  WRITE( VtkUnit,'(" 0.0")', ADVANCE='NO' )
                END IF
                WRITE( VtkUnit, * ) 
              ELSE
                WRITE( VtkUnit,'(" 0.0 0.0 0.0")' )
              END IF
            ELSE
              WRITE( VtkUnit,'(" 0.0 0.0 0.0")' )
            END IF
          END IF
        END DO
        
      CASE( 'displacement 1','displacement 2','displacement 3' )
        
      CASE( 'flow solution' )
        CALL WriteVector( "Velocity", Var, Model % NumberOfNodes, 4, &
            VtkUnit )
        WRITE( VtkUnit,'("SCALARS ",A," double")' ) "Pressure"
        WRITE( VtkUnit,'("LOOKUP_TABLE default")' )
        DO i = 1, Model % NumberOfNodes
          k = i
          IF ( ASSOCIATED( Var % Perm ) ) k = Var % Perm(k)
          WRITE( VtkUnit,'(ES16.7E3)' ) &
              Var % Values(Var % DOFs*(k-1)+Var % DOFs)
        END DO
        
      CASE( 'velocity 1','velocity 2','velocity 3','pressure' )
        
      CASE( 'magnetic field' )
        CALL WriteVector( "MagField", Var, Model % NumberOfNodes, 3, &
            VtkUnit)
      CASE( 'magnetic field 1','magnetic field 2', 'magnetic field 3' )
        
      CASE( 'coordinate 1','coordinate 2','coordinate 3' )
        
      CASE DEFAULT
        IF ( Var % DOFs == 1 ) THEN
          DO i=1,Var % NameLen
            str(i:i) = Var % Name(i:i)
            IF (str(i:i) == ' ') str(i:i) = '.'
          END DO
          str(1:1) = CHAR(ICHAR(str(1:1))-ICHAR('a')+ICHAR('A'))
          
          WRITE(VtkUnit,'("SCALARS ",A," double")') str(1:Var%NameLen)
          WRITE( VtkUnit,'("LOOKUP_TABLE default")' )
          DO i = 1, Model % NumberOfNodes
            k = i
            IF ( ASSOCIATED( Var % Perm ) ) k = Var % Perm(k)
            IF ( k > 0 ) THEN
              WRITE( VtkUnit,'(ES16.7E3)' ) Var % Values(k)
            ELSE
              WRITE( VtkUnit,'(" 0.0")' )
            END IF
          END DO
        END IF
      END SELECT
      Var => Var % Next
    END DO
    

    CLOSE( VtkUnit )
  END SUBROUTINE WriteVtkLegacyFile
  

  SUBROUTINE WriteVector( VarName, Var, nNodes, MaxDOF, IOUnit )
    CHARACTER(*), INTENT(IN) :: VarName
    TYPE(Variable_t), INTENT(IN) :: Var
    INTEGER, INTENT(IN) :: nNodes, MaxDOF, IOUnit
    INTEGER :: i, j, k, n
    
    n = Var % DOFs - (MaxDOF - 3)
    
    WRITE( IOUnit, '("VECTORS ",A," double")' ) TRIM( VarName )
    DO i = 1, nNodes
      k = i
      IF ( ASSOCIATED( Var % Perm ) ) k = Var % Perm(k)
      IF ( k > 0 ) THEN
        DO j=1, n
          WRITE( IOUnit,'(ES16.7E3)',ADVANCE='NO' ) &
              Var % Values(Var % DOFs*(k-1)+j)
        END DO
        IF ( n < 3 ) THEN
          WRITE( IOUnit,'(" 0.0")',ADVANCE='NO' )
        END IF
        WRITE( IOUnit, * ) 
      ELSE
        WRITE( IOUnit,'(" 0.0 0.0 0.0")' )
      END IF
    END DO
  END SUBROUTINE WriteVector
  

  LOGICAL FUNCTION FreeSurface( Model )
    TYPE(Model_t), INTENT(IN) :: Model
    LOGICAL :: MoveBoundary, GotIt
    INTEGER :: i
    
    FreeSurface = .FALSE.
    MoveBoundary = .FALSE.
    DO i = 1, Model % NumberOfBCs
      FreeSurface = FreeSurface &
          .OR. ListGetLogical( Model % BCs(i) % Values, &
          'Free Surface', GotIt )
      IF ( FreeSurface ) THEN
        MoveBoundary = ListGetLogical( Model % BCs(i) % Values, &
            'Internal Move Boundary', GotIt )
        
        IF ( .NOT.GotIt ) MoveBoundary = .TRUE.
        
        FreeSurface = FreeSurface .AND. MoveBoundary
      END IF
      
      IF ( FreeSurface ) EXIT
    END DO
  END FUNCTION FreeSurface
  

    SUBROUTINE WriteGrid ( IOUnit, Model, SubtractDisp )
        USE DefUtils
        INTEGER, INTENT(IN) :: IOUnit
        TYPE(Model_t), INTENT(IN) :: Model
        LOGICAL, INTENT(IN) :: SubtractDisp ! Subtract Displacement from Coords.
        TYPE(Variable_t), POINTER :: Displacement, MeshUpdate, Var1, Var2
        INTEGER :: i, k, l, nVtkCells, nVtkCellNum, dim, BCOffset
        ! FIXME: POINTER -> ALLOCATABLE when more compilers support it
        REAL(KIND=dp) :: Coord(3)
        LOGICAL :: Found
        TYPE(VtkCell_t), POINTER :: VtkCells(:)


        WRITE ( IOUnit, '("# vtk DataFile Version 3.0")' ) 
        WRITE ( IOUnit, '("ElmerSolver output; started at ", A)' ) TRIM( FormatDate() )
        WRITE ( IOUnit, '("ASCII")' ) 
        WRITE ( IOUnit, '("DATASET UNSTRUCTURED_GRID")' ) 

        !
        ! Coordinates: 
        !
        WRITE ( IOUnit, '("POINTS ", I0, " double")' ) Model % NumberOfNodes

        ! First, look for displacements
        dim = CoordinateSystemDimension()
        Displacement => NULL()
        MeshUpdate => NULL()
        IF ( SubtractDisp ) THEN
            Var1 => Model % Variables
            DO WHILE( ASSOCIATED( Var1 ) )
                IF ( .NOT.Var1 % Output ) THEN
                    Var1 => Var1 % Next
                    CYCLE
                END IF

                SELECT CASE( Var1 % Name )
                CASE( 'mesh update' )
                    Var2 => Model % Variables
                    DO WHILE( ASSOCIATED( Var2 ) )
                        IF ( TRIM( Var2 % Name ) == 'displacement' ) EXIT
                        Var2 => Var2 % Next
                    END DO

                    IF ( .NOT. ASSOCIATED( Var2 ) ) THEN
                        Displacement => Var1
                    ELSE
                        MeshUpdate   => Var1
                    END IF

                CASE( 'displacement' )
                    Displacement => Var1
                END SELECT

                Var1 => Var1 % Next
            END DO
        END IF

        DO i = 1, Model % NumberOfNodes
          Coord(1) = Model % Nodes % x(i)
          Coord(2) = Model % Nodes % y(i)
          Coord(3) = Model % Nodes % z(i)

          IF( SubtractDisp ) THEN
            k = 0
            IF( ASSOCIATED(Displacement)) k = Displacement % Perm(i)
            
            l = 0
            IF ( ASSOCIATED( MeshUpdate ) ) l = MeshUpdate % Perm(i)
            
            IF ( k > 0 ) THEN
              k = Displacement % DOFs * (k-1)
              Coord(1) = Coord(1) - Displacement % Values(k+1)
              IF( Displacement % DOFs >= 2 ) &
                  Coord(2) = Coord(2) - Displacement % Values(k+2)
              IF( Displacement % DOFs == 3 ) &
                  Coord(3) = Coord(3) - Displacement % Values(k+3)
            END IF
            IF ( l > 0 ) THEN
              l = MeshUpdate % DOFs * (l-1)
              Coord(1) = Coord(1) - MeshUpdate % Values(l+1)
              IF( MeshUpdate % DOFs >= 2 ) &
                  Coord(2) = Coord(2) - MeshUpdate % Values(l+2)
              IF( MeshUpdate % DOFs == 3 ) &
                  Coord(3) = Coord(3) - MeshUpdate % Values(l+3)
            END IF
          END IF

          IF( dim <= 2 ) THEN
            WRITE( IOUnit,'(2ES16.7E3,A)' ) Coord(1:2),' 0.0' 
          ELSE
            WRITE( IOUnit,'(3ES16.7E3)' ) Coord 
          END IF
        END DO

        WRITE ( IOUnit, * )

        !
        ! CELLS
        !
        CALL GetNVtkCells ( Model, nVtkCells, nVtkCellNum )
        
        WRITE( IOUnit,'("CELLS ",I0," ",I0)' ) nVtkCells, nVtkCellNum
        DO i = 1, Model%NumberOfBulkElements + Model%NumberOfBoundaryElements

            CALL Elements2Cells ( Model % Elements(i), VtkCells )

            DO k = 1, SIZE( VtkCells )
                WRITE( IOUnit, '(I0)', ADVANCE='NO' ) VtkCells(k) % nNodes
                WRITE( IOUnit, '(50(" ",I0))') VtkCells(k) % NodeIndex
                DEALLOCATE( VtkCells(k) % NodeIndex )
            END DO

            ! FIXME: These explicit deallocations of VtkCells(j) % NodeIndex and
            ! VtkCells can be removed if/when they are changed to ALLOCATABLEs
            DEALLOCATE ( VtkCells )

        END DO

        WRITE( IOUnit, * )

        !
        ! CELL_TYPES
        !
        WRITE( IOUnit,'("CELL_TYPES ",I0)' ) nVtkCells
        DO i = 1, Model%NumberOfBulkElements + Model%NumberOfBoundaryElements
            CALL WriteCellType ( IOUnit, Model%Elements(i)%TYPE%ElementCode )
        END DO

        WRITE( IOUnit, * )

        WRITE( IOUnit, * ) 'CELL_DATA', Model % NumberOfBulkElements+ &
                   Model % NumberOfBoundaryElements

        WRITE( IOUnit, '(A)' ) 'SCALARS material int32'
        WRITE( IOUnit, '(A)' ) 'LOOKUP_TABLE default'

        DO i=1,Model % NumberOfBulkElements
          WRITE( IOUnit, * ) Model % Elements(i) % BodyId
        END DO

        BCOffset = 100
        DO WHILE( BCOffset <= Model % NumberOfBodies ) 
          BCOffset = 10 * BCOffset
        END DO       
        DO i=Model % NumberOfBulkElements+1, &
            Model % NumberOFBulkElements+Model % NumberOfBoundaryElements
          WRITE( IOUnit, * ) BCOffset+GetBCId( Model % Elements(i) )
        END DO

    CONTAINS

        ! Here's a bunch of routines to deal with ELMER Element -> VTK Cell
        ! translations.   Most element types has a directly corresponding cell
        ! type, but some have to be expanded to a compound of simplier cell
        ! types.

        ! nVtkCells is the number of VtkCells, and VtkCellNum is the total
        ! number of integer numbers we have to write to the 'CELLS' section.

        SUBROUTINE GetNVtkCells( Model,nVtkCells,nVtkCellNum )
            TYPE(Model_t), INTENT(IN) :: Model
            INTEGER, INTENT(OUT) :: nVtkCells, nVtkCellNum

            nVtkCells = 0
            nVtkCellNum = 0
            DO i = 1, Model%NumberOfBulkElements+Model%NumberOfBoundaryElements
                SELECT CASE ( Model % Elements(i) % TYPE % ElementCode )
                CASE( 409 )
                    ! Translate to 4 VTK_QUAD cells
                    nVtkCells = nVtkCells + 4
                    nVtkCellNum = nVtkCellNum + 16 + 4

                CASE DEFAULT
                    nVtkCells = nVtkCells + 1
                    nVtkCellNum = nVtkCellNum &
                                + Model % Elements(i) % TYPE % NumberOfNodes + 1
                END SELECT
            END DO
        END SUBROUTINE GetNVtkCells


        ! Translate an Element_t to an array of VtkCell_t.

        SUBROUTINE Elements2Cells( Elem, VtkCells )
            TYPE(Element_t), INTENT(IN) :: Elem
            ! FIXME: POINTER -> ALLOCATABLE, INTENT(OUT) when more compilers
            ! support it
            TYPE(VtkCell_t), POINTER :: VtkCells(:)
            INTEGER :: k

            SELECT CASE ( Elem % TYPE % ElementCode )
            CASE( 409 )
                ! Translate to 4 VTK_QUAD cells
                ALLOCATE( VtkCells(4) )

                VtkCells % nNodes = 4
                DO k = 1, 4
                    ALLOCATE( VtkCells(k) % NodeIndex(4) )
                END DO
                VtkCells(1) % NodeIndex = (/ Elem % NodeIndexes(1), &
                                             Elem % NodeIndexes(5), &
                                             Elem % NodeIndexes(9), &
                                             Elem % NodeIndexes(8) /) - 1
                VtkCells(2) % NodeIndex = (/ Elem % NodeIndexes(5), &
                                               Elem % NodeIndexes(2), &
                                               Elem % NodeIndexes(6), &
                                               Elem % NodeIndexes(9) /) - 1
                VtkCells(3) % NodeIndex = (/ Elem % NodeIndexes(9), &
                                               Elem % NodeIndexes(6), &
                                               Elem % NodeIndexes(3), &
                                               Elem % NodeIndexes(7) /) - 1
                VtkCells(4) % NodeIndex = (/ Elem % NodeIndexes(8), &
                                               Elem % NodeIndexes(9), &
                                               Elem % NodeIndexes(7), &
                                               Elem % NodeIndexes(4) /) - 1
            CASE( 715 )
                ! Translate qudratic wedge into linear wedge
                ALLOCATE( VtkCells(1) )

                VtkCells % nNodes = 6
                ALLOCATE( VtkCells(1) % NodeIndex(6) )

                VtkCells(1) % NodeIndex = (/ Elem % NodeIndexes(1), &
                                             Elem % NodeIndexes(2), &
                                             Elem % NodeIndexes(3), &
                                             Elem % NodeIndexes(4), &
                                             Elem % NodeIndexes(5), &
                                             Elem % NodeIndexes(6) /) - 1
            CASE DEFAULT
                ALLOCATE( VtkCells(1) )

                VtkCells % nNodes = Elem % TYPE % NumberOfNodes
                ALLOCATE( VtkCells(1) % NodeIndex(VtkCells(1) % nNodes) )
                VtkCells(1) % NodeIndex = Elem % NodeIndexes-1
            END SELECT

        END SUBROUTINE Elements2Cells


        SUBROUTINE WriteCellType( IOUnit,Code )
            INTEGER, INTENT(IN) :: IOUnit, Code

            SELECT CASE (Code)
            CASE( 101 )
                WRITE( IOUnit,'(I0)' ) 1
            CASE( 202 )
                WRITE( IOUnit,'(I0)' ) 3
            CASE( 203 )
                WRITE( IOUnit,'(I0)' ) 21
            CASE( 303 )
                WRITE( IOUnit,'(I0)' ) 5
            CASE( 306 )
                WRITE( IOUnit,'(I0)' ) 22
            CASE( 404 )
                WRITE( IOUnit,'(I0)' ) 9
            CASE( 408 )
                WRITE( IOUnit,'(I0)' ) 23
            CASE( 409 )
                ! Translate to 4 VTK_QUAD cells
                WRITE( IOUnit,'(I0)' ) (/ 9, 9, 9, 9 /)
            CASE( 504 )
                WRITE( IOUnit,'(I0)' ) 10
            CASE( 510 )
                WRITE( IOUnit,'(I0)' ) 24
            CASE( 605 )
                WRITE( IOUnit,'(I0)' ) 14
            CASE( 706 )
                WRITE( IOUnit,'(I0)' ) 13
            CASE( 715 )
                ! Translate to linear wedge
                WRITE( IOUnit,'(I0)' ) 13
            CASE( 808 )
                WRITE( IOUnit,'(I0)' ) 12
            CASE( 820 )
                WRITE( IOUnit,'(I0)' ) 25
            CASE DEFAULT
                WRITE( IOUnit,'(I0)' ) -Code
            END SELECT
        END SUBROUTINE WriteCellType

    END SUBROUTINE WriteGrid

END MODULE VtkLegacyFile


!------------------------------------------------------------------------------
!> Subroutine for legacy VTK output. 
!> Note that this has been replaced by the more concurrent XML VTK cased formats.
!> \ingroup Solvers
!------------------------------------------------------------------------------
SUBROUTINE VtkOutputSolver( Model,Solver,dt,TransientSimulation )
!------------------------------------------------------------------------------
  
  USE DefUtils 
  USE VtkLegacyFile
  
  IMPLICIT NONE
  TYPE(Solver_t) :: Solver
  TYPE(Model_t) :: Model
  REAL(dp) :: dt
  LOGICAL :: TransientSimulation
  
  INTEGER, SAVE :: nTime = 0
  LOGICAL :: GotIt
  CHARACTER(MAX_NAME_LEN), SAVE :: FilePrefix
  
  ! Avoid compiler warings about unused variables
  IF ( TransientSimulation ) THEN; ENDIF
    IF ( dt > 0.0 ) THEN; ENDIF
      
      IF ( nTime == 0 ) THEN
        FilePrefix = GetString( Solver % Values,'Output File Name',GotIt )
        IF ( .NOT.GotIt ) FilePrefix = "Output"
      END IF
      nTime = nTime + 1
      
      CALL WriteData( TRIM(FilePrefix), Model, nTime )
      

    CONTAINS
      
      SUBROUTINE WriteData( Prefix, Model, nTime )
        CHARACTER(*), INTENT(IN) :: Prefix
        TYPE(Model_t) :: Model
        INTEGER, INTENT(IN) :: nTime
        CHARACTER(MAX_NAME_LEN) :: VtkFile
        TYPE(Mesh_t), POINTER :: Mesh
        TYPE(Variable_t), POINTER :: Var
        INTEGER :: i, j, k
        LOGICAL :: EigAnal
        REAL(dp), POINTER :: OrigValues(:)
        INTEGER :: OrigDOFs
        CHARACTER(MAX_NAME_LEN) :: Dir
        
        Mesh => Model % Mesh
          
        IF (LEN_TRIM(Mesh % Name) > 0 ) THEN
          Dir = TRIM(Mesh % Name) // "/"
        ELSE
          Dir = "./"
        END IF
          
        EigAnal = .FALSE.
        
        Solvers: DO i = 1, Model % NumberOfSolvers
          EigAnal = ListGetLogical( Model % Solvers(i) % Values, &
              "Eigen Analysis", GotIt )
          Var => Model % Solvers(i) % Variable
          IF ( EigAnal .AND. ASSOCIATED(Var % EigenValues) ) THEN
            DO j = 1, Model % Solvers(i) % NOfEigenValues
              OrigValues => Var % Values
              OrigDOFs = Var % DOFs
              
              IF ( Model % Solvers(i) % Matrix % COMPLEX ) THEN
                Var % DOFs = Var % DOFs*2
                ALLOCATE( Var % Values(2*SIZE(Var%EigenVectors,2)) )
                FORALL ( k = 1:SIZE(Var % Values)/2 )
                  Var%Values(2*k-1) = REAL(Var%EigenVectors(j,k))
                  Var%Values(2*k) = AIMAG(Var%EigenVectors(j,k))
                END FORALL
              ELSE
                ALLOCATE( Var % Values(SIZE(Var % EigenVectors,2)) )
                Var % Values = Var % EigenVectors(j,:)
              END IF
              
              WRITE( VtkFile, '(A,A,I4.4,"_",I3.3,".vtk")' ) &
                  TRIM(Dir), Prefix, nTime, j
              CALL WriteVtkLegacyFile( VtkFile, Model, .FALSE. )
              
              DEALLOCATE( Var % Values )
              Var % Values => OrigValues
              Var % DOFs = OrigDOFs
            END DO
            EXIT Solvers
          END IF
        END DO Solvers
        
        IF ( .NOT.EigAnal ) THEN
          WRITE( VtkFile,'(A,A,I4.4,".vtk")' ) TRIM(Dir),Prefix,nTime
          CALL WriteVtkLegacyFile( VtkFile, Model, .TRUE. )
        END IF
        
      END SUBROUTINE WriteData
      
    END SUBROUTINE VtkOutputSolver


    MODULE DXFile

      USE MeshUtils
      USE ElementDescription
      
      IMPLICIT NONE
      !    PRIVATE
      SAVE
      
      PUBLIC :: WriteDXFiles
      
      INTEGER, PARAMETER :: MAX_VERTIX = 4, MAX_PART_ELEM = 21
      
    CONTAINS
      
      SUBROUTINE WriteDXFiles( Prefix, Model, SubtractDisp, nTime )
        CHARACTER(LEN=*), INTENT(IN) :: Prefix
        TYPE(Model_t) :: Model 
        LOGICAL, INTENT(IN) :: SubtractDisp
        INTEGER, INTENT(IN) :: nTime
        TYPE(Variable_t), POINTER :: Var,Var1
        CHARACTER(LEN=512) :: str
        INTEGER :: i
        INTEGER, PARAMETER :: MasterUnit = 58
        
        IF ( nTime == 1) THEN
          CALL WriteGrid( Prefix, Model, SubtractDisp )
          
          OPEN( MasterUnit, FILE = Prefix // "Master.dx", STATUS="unknown" )
          WRITE( MasterUnit, '(A)') 'object "group" class group'
        END IF
        
        Var => Model % Variables
        DO WHILE( ASSOCIATED( Var ) )
          IF ( .NOT.Var % Output ) THEN
            Var => Var % Next
            CYCLE
          END IF
          
          IF ( SIZE( Var % Values ) == Var % DOFs ) THEN
            Var => Var % Next
            CYCLE
          END IF
          
          SELECT CASE( Var % Name )
            
          CASE( 'mesh update' )
            Var1 => Model % Variables
            
            DO WHILE( ASSOCIATED( Var1 ) )
              IF ( TRIM( Var1 % Name ) == 'displacement' ) EXIT
              Var1 => Var1 % Next
            END DO
            
            IF ( .NOT.ASSOCIATED( Var1 ) ) THEN
              CALL WriteVariable( "MeshUpdate", Var, &
                  Model % NumberOfNodes, Var % DOFs, 0,  &
                  nTime, MasterUnit, Prefix )
            END IF
            
          CASE( 'mesh update 1','mesh update 2', 'mesh update 3' )
            
          CASE( 'displacement' )
            CALL WriteDisplacement( Var, Model, nTime, MasterUnit, Prefix )
          CASE( 'displacement 1','displacement 2','displacement 3' )
            
          CASE( 'flow solution' )
            CALL WriteVariable( "Velocity", Var, Model % NumberOfNodes, &
                Var % DOFs-1, 0, nTime, MasterUnit, Prefix )
            CALL WriteVariable( "Pressure", Var, Model % NumberOfNodes, 1, &
                Var % DOFs-1, nTime, MasterUnit, Prefix )
          CASE( 'velocity 1','velocity 2','velocity 3','pressure' )
            
          CASE( 'magnetic field' )
            CALL WriteVariable( "MagField", Var, Model % NumberOfNodes, &
                Var % DOFs, 0, nTime, MasterUnit, Prefix )
          CASE( 'magnetic field 1','magnetic field 2', 'magnetic field 3' )
            
          CASE( 'electric current' )
            CALL WriteVariable( "Current", Var, Model % NumberOfNodes, &
                Var % DOFs, 0, nTime, MasterUnit, Prefix )
          CASE('electric current 1','electric current 2','electric current 3')
            
          CASE( 'coordinate 1','coordinate 2','coordinate 3' )
            
          CASE( 'magnetic flux density' )
            CALL WriteVariable( "MagneticFlux", Var, Model % NumberOfNodes,&
                Var % DOFs, 0, nTime, MasterUnit, Prefix )
          CASE( 'magnetic flux density 1','magnetic flux density 2', &
              'magnetic flux density 3' )
          CASE DEFAULT
            DO i=1,Var % NameLen
              str(i:i) = Var % Name(i:i)
              IF( str(i:i) == ' ' ) str(i:i) = '_'
            END DO
            str(1:1) = CHAR(ICHAR(str(1:1))-ICHAR('a')+ICHAR('A'))
            
            CALL WriteVariable( TRIM(str), Var, Model % NumberOfNodes, &
                Var % DOFs, 0,  nTime, MasterUnit, Prefix )
          END SELECT
          Var => Var % Next
        END DO
        
        IF( nTime == 1) THEN
          CLOSE( MasterUnit )
        END IF
      END SUBROUTINE WriteDXFiles
      

      SUBROUTINE WriteVariable( VarName, Var, nNodes, SelfDOF, Offset, nTime, &
          MasterUnit, Prefix )
        CHARACTER(*), INTENT(IN) :: VarName
        TYPE(Variable_t), INTENT(IN) :: Var
        INTEGER, INTENT(IN) :: nNodes, SelfDOF, Offset, nTime, MasterUnit
        CHARACTER(*), INTENT(IN) :: Prefix
        INTEGER :: i, j, k
        INTEGER :: FUnit
        CHARACTER(MAX_NAME_LEN) :: FName, RelativeFName, MeshFile
        CHARACTER(7) :: VType
        
        FUnit = MasterUnit + 1
        FName = Prefix // VarName // ".dx"
        
        i = INDEX(FName, '/', BACK=.TRUE.)
        RelativeFName = FName(i+1:)
        
        i = INDEX(Prefix, '/', BACK=.TRUE.)
        MeshFile = Prefix(i+1:) // "Mesh.dx"
        
        IF( nTime == 1 ) THEN
          
            IF ( SelfDOF == 1 ) THEN
              VType = "-scalar"
            ELSE
              VType = "-vector"
            END IF
            WRITE( MasterUnit, '(A)' ) 'member "' // VarName // VType     &
                // '" value file "' // TRIM(RelativeFName) // '","'  &
                // VarName // 'series' // '"'
            
            OPEN( FUnit, FILE=FName, STATUS="unknown" )
          ELSE
            OPEN( FUnit, FILE=FName, STATUS="old", POSITION="append" )
            DO i = 1, 2+(nTime-1)*7
              BACKSPACE FUnit   ! Yuck!
            END DO
          END IF
          
          IF( SelfDOF == 1 )THEN
            WRITE( FUnit,'("object ",I0," class array type double rank 0 &
                &items ",I0," data follows")') nTime, nNodes
          ELSE
            WRITE( FUnit,'("object ",I0," class array type double rank 1 shape &
                &",I0," items ",I0," data follows")') nTime, & 
                SelfDOF, nNodes
          END IF
          
          DO i = 1, nNodes
            k = i
            IF( ASSOCIATED( Var % Perm ) ) k = Var % Perm(k)
            IF( k > 0 )THEN
              DO j=1, SelfDOF
                WRITE( FUnit,'(ES16.7E3)',ADVANCE='NO' ) &
                    Var % Values(Var % DOFs*(k-1)+j+Offset)
              END DO
              WRITE( FUnit, * ) 
            ELSE
              WRITE( FUnit, '(9F4.1)' ) (/ (0.0, k=1,SelfDOF) /)
            END IF
          END DO
          
          WRITE( FUnit, '(A)' ) 'attribute "dep" string "positions"'
          WRITE( FUnit, * ) 
          
          DO i = nTime + 1, 2*nTime
            WRITE( FUnit,'("object ",I0," class field")' ) i
            WRITE( FUnit,'(A,I0)' ) 'component "data" value ', i - nTime
            WRITE( FUnit,'(A,A,A)' ) 'component "positions" value file "',&
                TRIM( MeshFile ), '",1'
            WRITE( FUnit,'(A,A,A)' ) 'component "connections" value file "',&
                TRIM( MeshFile ), '",2'
            WRITE( FUnit, '(A,A,A)' ) 'attribute "name" string "', VarName,'"'
            WRITE( FUnit, * ) 
          END DO
          
          WRITE( FUnit,'(A)' ) 'object "'//VarName//'series'//'" class series'
          DO i = 1, nTime
            WRITE( FUnit, '("member ",I0," value ",I0," position ",I0)' ) &
                i-1, i+nTime, i
          END DO
          WRITE( FUnit, '("end")' ) 
          
          CLOSE( FUnit )
          
        END SUBROUTINE WriteVariable
        
    
        ! WriteDisplacement is like WriteVariable, but specialized for
        ! Displacements; displacements need special treatment.
        
        SUBROUTINE WriteDisplacement( Var, Model, nTime, MasterUnit, Prefix )
          TYPE(Variable_t), INTENT(IN) :: Var
          TYPE(Model_t), INTENT(IN) :: Model
          INTEGER, INTENT(IN) :: nTime, MasterUnit
          CHARACTER(*), INTENT(IN) :: Prefix
          INTEGER :: i, j, k
          INTEGER :: FUnit
          CHARACTER(MAX_NAME_LEN) :: FName, RelativeFName, MeshFile
          TYPE(Variable_t), POINTER :: Var1
          
          FUnit = MasterUnit + 1
          FName = Prefix // "Displacement.dx"
          
          i = INDEX(FName, '/', BACK=.TRUE.)
          RelativeFName = FName(i+1:)
          
          i = INDEX(Prefix, '/', BACK=.TRUE.)
          MeshFile = Prefix(i+1:) // "Mesh.dx"
          
          IF( nTime == 1 ) THEN
            WRITE( MasterUnit,'(A)' ) &
                'member "Displacement-vector" value file "' &
                // TRIM(RelativeFName) // '", "Displacementseries"'
            
            OPEN( FUnit, FILE=FName, STATUS="unknown" )
          ELSE
            OPEN( FUnit, FILE=FName, STATUS="old", POSITION="append" )
            DO i = 1, 2+(nTime-1)*7
              BACKSPACE FUnit   ! Yuck!
            END DO
          END IF
          
          WRITE( FUnit,'("object ",I0," class array type double rank 1 shape ",  &
              &I0," items ",I0," data follows")') nTime, Var % DOFs, &
              Model % NumberOfNodes
          DO i = 1, Model % NumberOfNodes
            k = i
            IF( ASSOCIATED( Var % Perm ) ) k = Var % Perm(k)
            IF( k > 0 )THEN
              DO j=1, Var % DOFs
                WRITE( FUnit,'(ES16.7E3)',ADVANCE='NO' ) &
                    Var % Values(Var % DOFs*(k-1)+j)
              END DO
              WRITE( FUnit, * ) 
            ELSE
              Var1 => Model % Variables
              DO WHILE( ASSOCIATED( Var1 ) )
                IF ( TRIM( Var1 % Name ) == 'mesh update' ) EXIT
                Var1 => Var1 % Next
              END DO
              IF( ASSOCIATED( Var1 ) )THEN
                k = i
                IF( ASSOCIATED(Var1 % Perm ) ) k = Var1 % Perm(k)
                IF( k > 0 )THEN
                  DO j=1,Var1 % DOFs
                    WRITE( FUnit,'(ES16.7E3)',ADVANCE='NO' ) &
                        Var1 % Values(Var1 % DOFs*(k-1)+j)
                  END DO
                  WRITE( FUnit, * ) 
                ELSE
                  WRITE( FUnit, '(9F4.1)' ) (/ (0.0, k=1,Var % DOFs) /)
                END IF
              ELSE
                WRITE( FUnit, '(9F4.1)' ) (/ (0.0, k=1,Var % DOFs) /)
              END IF
            END IF
          END DO
          
          WRITE( FUnit, '(A)' ) 'attribute "dep" string "positions"'
          WRITE( FUnit, * ) 
          
          DO i = nTime + 1, 2*nTime
            WRITE( FUnit,'("object ",I0," class field")' ) i
            WRITE( FUnit,'(A,I0)' ) 'component "data" value ', i - nTime
            WRITE( FUnit,'(A,A,A)' ) 'component "positions" value file "',&
                TRIM( MeshFile ), '",1'
            WRITE( FUnit,'(A,A,A)' ) 'component "connections" value file "',&
                TRIM( MeshFile ), '",2'
            WRITE( FUnit,'(A,A,A)' ) 'attribute "name" string "Displacement"'
            WRITE( FUnit,* ) 
          END DO
          
          WRITE( FUnit,'(A)' ) 'object "Displacementseries" class series'
          DO i = 1, nTime
            WRITE( FUnit,'("member ",I0," value ",I0," position ",I0)' ) &
                i-1, i+nTime, i
          END DO
          WRITE( FUnit, '("end")' ) 
          
          CLOSE( FUnit )
          
        END SUBROUTINE WriteDisplacement
        
        
        SUBROUTINE WriteGrid ( PRefix, Model, SubtractDisp )
          CHARACTER(*), INTENT(IN) :: Prefix
          TYPE(Model_t), INTENT(IN) :: Model
          LOGICAL, INTENT(IN) :: SubtractDisp ! Subtract Displacement from Coords.
          TYPE(Variable_t), POINTER :: Displacement, MeshUpdate, Var1, Var2
          INTEGER :: i, k, l, nElem, nVertix, dim
          CHARACTER(MAX_NAME_LEN) :: FName
          INTEGER, PARAMETER :: FUnit = 58
          INTEGER :: NodeIndex(MAX_PART_ELEM, MAX_VERTIX)
          REAL(KIND=dp) :: Coord(3)
          
          FName = Prefix // "Mesh.dx"
          OPEN( UNIT=FUnit, FILE=FName, STATUS="unknown", ACTION="write" )
          
          WRITE ( FUnit,'("# ElmerSolver output; started at ",A)' ) &
              TRIM( FormatDate() )
          !
          ! Coordinates: 
          !
          WRITE ( FUnit, '("# Node Coordinates")' )
          WRITE ( FUnit, '("object 1 class array type float rank 1 shape 3 &
              &items ",I0," data follows")' ) Model % NumberOfNodes
          
          ! First, look for displacements
          dim = Model % Mesh % MeshDim

          Displacement => NULL()
          MeshUpdate => NULL()
          IF( SubtractDisp )THEN
            Var1 => Model % Variables
            DO WHILE( ASSOCIATED( Var1 ) )
              IF( .NOT.Var1 % Output )THEN
                Var1 => Var1 % Next
                CYCLE
              END IF
              
              SELECT CASE( Var1 % Name )
              CASE( 'mesh update' )
                Var2 => Model % Variables
                DO WHILE( ASSOCIATED( Var2 ) )
                  IF ( TRIM( Var2 % Name ) == 'displacement' ) EXIT
                  Var2 => Var2 % Next
                END DO
                
                IF( .NOT. ASSOCIATED( Var2 ) )THEN
                  Displacement => Var1
                ELSE
                  MeshUpdate   => Var1
                END IF
                
              CASE( 'displacement' )
                Displacement => Var1
              END SELECT
              
              Var1 => Var1 % Next
            END DO
          END IF
          
          DO i = 1, Model % NumberOfNodes

            Coord(1) =  Model % Nodes % x(i)
            Coord(2) =  Model % Nodes % y(i)
            Coord(3) =  Model % Nodes % z(i)

            IF( SubtractDisp ) THEN
              k = 0
              IF( ASSOCIATED( Displacement ) ) k = Displacement % Perm(i)
              l = 0
              IF ( ASSOCIATED( MeshUpdate ) ) l = MeshUpdate % Perm(i)
              
              IF( k > 0 ) THEN
                k = Displacement % DOFs * (k-1)
                Coord(1) = Displacement % Values(k+1)
                IF( Displacement % DOFs >= 2) Coord(2) = Displacement % Values(k+2)
                IF( Displacement % DOFs == 2) Coord(3) = Displacement % Values(k+3)
              END IF
              IF( k == 0 .AND. l > 0 ) THEN
                l = MeshUpdate % DOFs * (l-1)
                Coord(1) = MeshUpdate % Values(l+1)
                IF( MeshUpdate % DOFs >= 2) Coord(2) = MeshUpdate % Values(l+2)
                IF( MeshUpdate % DOFs == 2) Coord(3) = MeshUpdate % Values(l+3)                
              END IF
            END IF

            IF( dim == 3 ) THEN
              WRITE( FUnit,'(3ES16.7E3)' ) Coord
            ELSE
              WRITE( FUnit,'(2ES16.7E3,A)' ) Coord(1:2),' 0.0'
            END IF
          END DO
          
          WRITE ( FUnit, * )
          
          ! Elements.
          !
          ! The only DX elements we use are triangles (for 2D) and tetrahedra
          ! (3D).  All other element types are translated into compounds of either
          ! of these.
          !
          ! Note that, at the moment, either all elements have to be 2D, or they
          ! all have to be 3D; therefore, boundary elements are not written.
          
          WRITE ( FUnit, '("# Element definitions")' )
          
          CALL GetNElem( Model, nElem, nVertix )
          WRITE( FUnit,'("object 2 class array type int rank 1 shape ", &
              &I0, " items ", I0, " data follows")' ) nVertix, nElem
          
          DO i = 1, Model % NumberOfBulkElements
            CALL TranslateElem( Model % Elements(i), NodeIndex, nElem  )
            DO k = 1, nElem
              WRITE( FUnit, '(4(" ",I0))') NodeIndex(k,1:nVertix)
            END DO
          END DO
          
          IF ( nVertix == 3 ) THEN
            WRITE( FUnit,'(A)') 'attribute "element type" string "triangles"'
          ELSE
            WRITE( FUnit,'(A)') 'attribute "element type" string "tetrahedra"'
          END IF
          WRITE( FUnit, '("end")' )
          
          
        CONTAINS
          
          ! Here's a bunch of routines to deal with ELMER -> DX element
          ! translations.
          
          ! nElem is the number of DX elements, and nVertix is the numbe of
          ! vertices per element (either 3 for triangle or 4 for tetrahedra).
          
          SUBROUTINE GetNElem( Model, nElem, nVertix )
            TYPE(Model_t), INTENT(IN) :: Model
            INTEGER, INTENT(OUT) :: nElem, nVertix
            
            IF (Model % Elements(1) % TYPE % ElementCode < 500) THEN
              nVertix = 3
            ELSE
              nVertix = 4
            END IF
            
            nElem = 0
            DO i = 1, Model%NumberOfBulkElements
              SELECT CASE ( Model % Elements(i) % TYPE % ElementCode )
              CASE( 303 )
                nElem = nElem + 1
              CASE( 404 )
                nElem = nElem + 2
              CASE( 409 )
                nElem = nElem + 8
              CASE( 504 )
                nElem = nElem + 1
              CASE( 605 )
                nElem = nElem + 2
              CASE( 613 )
                nElem = nElem + 14
              CASE( 706 )
                nElem = nElem + 3
              CASE( 715 )
                nElem = nElem + 21
              CASE( 808 )
                nElem = nElem + 4
              CASE DEFAULT
                WRITE (0, *) 'Sorry! Element type ',                    &
                    Model % Elements(i) % TYPE % ElementCode, &
                    ' not supported! '
                STOP
              END SELECT
            END DO
          END SUBROUTINE GetNElem
          
          
          ! Translate an ELMER element to a (compound of) DX element(s).
          
          SUBROUTINE TranslateElem( Elem, NodeIndex, nElem )
            TYPE(Element_t), INTENT(IN) :: Elem
            INTEGER, INTENT(OUT) :: NodeIndex(MAX_PART_ELEM, MAX_VERTIX)
            INTEGER, INTENT(OUT) :: nElem
            
            SELECT CASE ( Elem % TYPE % ElementCode )
            CASE( 303 ) ! Triangle
              nElem = 1
              NodeIndex(1,:3) = Elem % NodeIndexes(1:3)
            CASE( 404 ) ! Quad; translate into 2 triangles
              nElem = 2
              NodeIndex(1,:3) = Elem % NodeIndexes(1:3)
              NodeIndex(2,:3) = Elem % NodeIndexes((/ 1,3,4 /))
            CASE( 409 )
              nElem = 8
              NodeIndex(1,:3) = Elem % NodeIndexes((/ 1,5,9 /))
              NodeIndex(2,:3) = Elem % NodeIndexes((/ 5,2,9 /))
              NodeIndex(3,:3) = Elem % NodeIndexes((/ 2,6,9 /))
              NodeIndex(4,:3) = Elem % NodeIndexes((/ 6,3,9 /))
              NodeIndex(5,:3) = Elem % NodeIndexes((/ 3,7,9 /))
              NodeIndex(6,:3) = Elem % NodeIndexes((/ 7,4,9 /))
              NodeIndex(7,:3) = Elem % NodeIndexes((/ 4,8,9 /))
              NodeIndex(8,:3) = Elem % NodeIndexes((/ 8,1,9 /))
            CASE( 504 ) ! Tetrahedron
              nElem = 1
              NodeIndex(1,:) = Elem % NodeIndexes(1:4)
            CASE( 605 ) ! Pyramid
              nElem = 2
              NodeIndex(1,:) = Elem % NodeIndexes((/ 3,5,4,1 /))
              NodeIndex(2,:) = Elem % NodeIndexes((/ 3,5,2,1 /))
            CASE( 613 )
              nElem = 14
              NodeIndex(1,:) = Elem % NodeIndexes((/ 7,8,3,12 /))
              NodeIndex(2,:) = Elem % NodeIndexes((/ 10,11,12,5 /))
              NodeIndex(3,:) = Elem % NodeIndexes((/ 10,13,12,5 /))
              NodeIndex(4,:) = Elem % NodeIndexes((/ 9,10,13,11 /))
              NodeIndex(5,:) = Elem % NodeIndexes((/ 9,13,11,12 /))
              NodeIndex(6,:) = Elem % NodeIndexes((/ 9,10,11,1 /))
              NodeIndex(7,:) = Elem % NodeIndexes((/ 9,6,11,1 /))
              NodeIndex(8,:) = Elem % NodeIndexes((/ 9,6,11,12 /))
              NodeIndex(9,:) = Elem % NodeIndexes((/ 9,8,12,4 /))
              NodeIndex(10,:) = Elem % NodeIndexes((/ 9,13,12,4 /))
              NodeIndex(11,:) = Elem % NodeIndexes((/ 7,9,8,12 /))
              NodeIndex(12,:) = Elem % NodeIndexes((/ 7,9,6,12 /))
              NodeIndex(13,:) = Elem % NodeIndexes((/ 7,6,11,12 /))
              NodeIndex(14,:) = Elem % NodeIndexes((/ 7,6,11,2 /))
            CASE( 706 ) ! Wedge
              nElem = 3
              NodeIndex(1,:) = Elem % NodeIndexes((/ 5,4,3,1 /))
              NodeIndex(2,:) = Elem % NodeIndexes((/ 5,3,2,1 /))
              NodeIndex(3,:) = Elem % NodeIndexes((/ 5,6,4,3 /))
            CASE( 715 )
              nElem = 21
              NodeIndex(1,:) = Elem % NodeIndexes((/ 10,11,5,2 /))
              NodeIndex(2,:) = Elem % NodeIndexes((/ 12,11,6,3 /))
              NodeIndex(3,:) = Elem % NodeIndexes((/ 12,10,4,1 /))
              NodeIndex(4,:) = Elem % NodeIndexes((/ 7,8,11,2 /))
              NodeIndex(5,:) = Elem % NodeIndexes((/ 7,10,11,2 /))
              NodeIndex(6,:) = Elem % NodeIndexes((/ 13,14,11,5 /))
              NodeIndex(7,:) = Elem % NodeIndexes((/ 13,10,11,5 /))
              NodeIndex(8,:) = Elem % NodeIndexes((/ 9,10,8,11 /))
              NodeIndex(9,:) = Elem % NodeIndexes((/ 9,7,10,8 /))
              NodeIndex(10,:) = Elem % NodeIndexes((/ 9,12,10,11 /))
              NodeIndex(11,:) = Elem % NodeIndexes((/ 9,12,10,1 /))
              NodeIndex(12,:) = Elem % NodeIndexes((/ 9,7,10,1 /))
              NodeIndex(13,:) = Elem % NodeIndexes((/ 9,8,11,3 /))
              NodeIndex(14,:) = Elem % NodeIndexes((/ 9,12,11,3 /))
              NodeIndex(15,:) = Elem % NodeIndexes((/ 15,12,10,11 /))
              NodeIndex(16,:) = Elem % NodeIndexes((/ 15,12,10,4 /))
              NodeIndex(17,:) = Elem % NodeIndexes((/ 15,10,14,11 /))
              NodeIndex(18,:) = Elem % NodeIndexes((/ 15,13,10,14 /))
              NodeIndex(19,:) = Elem % NodeIndexes((/ 15,13,10,4 /))
              NodeIndex(20,:) = Elem % NodeIndexes((/ 15,14,11,6 /))
              NodeIndex(21,:) = Elem % NodeIndexes((/ 15,12,11,6 /))
            CASE( 808 ) ! Hexahedron; translate into 4 tetrahedra
              nElem = 4
              NodeIndex(1,:) = Elem % NodeIndexes((/ 1,2,4,5 /))
              NodeIndex(2,:) = Elem % NodeIndexes((/ 2,3,4,7 /))
              NodeIndex(3,:) = Elem % NodeIndexes((/ 2,7,5,6 /))
              NodeIndex(4,:) = Elem % NodeIndexes((/ 4,5,7,8 /))
            END SELECT
            
            NodeIndex = NodeIndex - 1
            
          END SUBROUTINE TranslateElem
          
        END SUBROUTINE WriteGrid
        
      END MODULE DXFile
      
      
!------------------------------------------------------------------------------
!> Module for the DX result writer.
!------------------------------------------------------------------------------
      SUBROUTINE DXOutputSolver( Model,Solver,dt,TransientSimulation )
!------------------------------------------------------------------------------

        USE DefUtils 
        USE DXFile
        
        IMPLICIT NONE
        TYPE(Solver_t) :: Solver
        TYPE(Model_t) :: Model
        REAL(dp) :: dt
        LOGICAL :: TransientSimulation
        
        INTEGER, SAVE :: nTime = 0
        LOGICAL :: GotIt
        CHARACTER(MAX_NAME_LEN), SAVE :: FilePrefix
        
        ! Avoid compiler warings about unused variables
        IF ( TransientSimulation ) THEN; ENDIF
          IF ( dt > 0.0 ) THEN; ENDIF
            
            IF ( nTime == 0 ) THEN
              FilePrefix = GetString( Solver % Values,'Output File Name',GotIt )
              IF ( .NOT.GotIt ) FilePrefix = "Output"
            END IF
            nTime = nTime + 1
            
            CALL WriteData( TRIM(FilePrefix), Model, nTime )
            

CONTAINS

  SUBROUTINE WriteData( Prefix, Model, nTime )
    CHARACTER(*), INTENT(IN) :: Prefix
    TYPE(Model_t) :: Model
    INTEGER, INTENT(IN) :: nTime
    TYPE(Mesh_t), POINTER :: Mesh
    TYPE(Variable_t), POINTER :: Var
    INTEGER :: i, j, k
    LOGICAL :: EigAnal
    REAL(dp), POINTER :: OldValues(:)
    CHARACTER(MAX_NAME_LEN) :: Dir
    
    Mesh => Model % Mesh
      
    IF (LEN_TRIM(Mesh % Name) > 0 ) THEN
      Dir = TRIM(Mesh % Name) // "/"
    ELSE
      Dir = "./"
    END IF
      
    EigAnal = .FALSE.
    
    Solvers: DO i = 1, Model % NumberOfSolvers
      EigAnal = ListGetLogical( Model % Solvers(i) % Values, &
          "Eigen Analysis", GotIt )
      Var => Model % Solvers(i) % Variable
      IF ( EigAnal .AND. ASSOCIATED(Var % EigenValues) ) THEN
        DO j = 1, Model % Solvers(i) % NOfEigenValues
          OldValues => Var % Values
          
          IF ( Model % Solvers(i) % Matrix % COMPLEX ) THEN
            ALLOCATE( Var % Values(2*SIZE(Var%EigenVectors,2)) )
            FORALL ( k = 1:SIZE(Var % Values)/2 )
              Var%Values(2*k-1) = REAL(Var%EigenVectors(j,k))
              Var%Values(2*k) = AIMAG(Var%EigenVectors(j,k))
            END FORALL
          ELSE
            ALLOCATE( Var % Values(SIZE(Var % EigenVectors,2)) )
            Var % Values = Var % EigenVectors(j,:)
          END IF
          
          CALL WriteDXFiles( TRIM(Dir)//Prefix,Model,.FALSE.,j )
          
          DEALLOCATE( Var % Values )
          Var % Values => OldValues
        END DO
        EXIT Solvers
      END IF
    END DO Solvers
    
    IF ( .NOT.EigAnal ) THEN
      CALL WriteDXFiles( TRIM(Dir)//Prefix, Model, .TRUE., nTime )
    END IF

  END SUBROUTINE WriteData
  
END SUBROUTINE DXOutputSolver






!------------------------------------------------------------------------------
!> Subroutine for saving the results in XML based VTK format (VTU). Both ascii and binary
!> output is available, in single or double precision. The format is understood by 
!> visualization softwares Paraview and ViSit, for example.
!> \ingroup Solvers
!------------------------------------------------------------------------------
SUBROUTINE VtuOutputSolver( Model,Solver,dt,TransientSimulation )
!------------------------------------------------------------------------------

  USE DefUtils 
  USE MeshUtils
  USE ElementDescription
  USE AscBinOutputUtils
  
  IMPLICIT NONE
  TYPE(Solver_t) :: Solver
  TYPE(Model_t) :: Model
  REAL(dp) :: dt
  LOGICAL :: TransientSimulation
  
  INTEGER, SAVE :: nTime = 0
  LOGICAL :: GotIt, Hit, Parallel, FixedMesh, DG
  CHARACTER(MAX_NAME_LEN) :: FilePrefix
  CHARACTER(MAX_NAME_LEN) :: BaseFile, VtuFile, PvtuFile, PvdFile, DataSetFile
  TYPE(Mesh_t), POINTER :: Mesh
  TYPE(Variable_t), POINTER :: Var
  INTEGER :: i, j, k, l, n, Partitions, Part, ExtCount, FileindexOffSet, MeshDim, PrecBits, &
             PrecSize, IntSize, FileIndex
  CHARACTER(MAX_NAME_LEN) :: Dir
  LOGICAL :: Visited = .FALSE.
  REAL(KIND=dp) :: DoubleWrk
  REAL :: SingleWrk

  LOGICAL :: MaskExists, BinaryOutput, AsciiOutput, SinglePrec, NoFileindex, &
      SkipHalo, SaveOnlyHalo, IsHalo, IsBoundaryElement
  CHARACTER(MAX_NAME_LEN) :: Str, MaskName
  TYPE(Variable_t), POINTER :: MaskVar
  INTEGER, POINTER :: MaskPerm(:), NodePerm(:),NodeOrder(:)
  INTEGER :: NumberOfNodes, NumberOfElements, ParallelNodes, ParallelElements
  TYPE(Element_t), POINTER :: CurrentElement, LeftElem, RightElem
  TYPE(ValueList_t),POINTER :: Params
  INTEGER :: MaxModes, BCOffset, ElemFirst, ElemLast, LeftIndex, RightIndex, discontMesh
  INTEGER, POINTER :: ActiveModes(:), Indexes(:)
  LOGICAL :: GotActiveModes, EigenAnalysis, WriteIds, SaveBoundariesOnly, SaveBulkOnly, &
      GotMaskName, AllNodesUsed, SaveElemental, SaveNodal, GotMaskCond
  LOGICAL, ALLOCATABLE :: ActiveElem(:)
  REAL(KIND=dp), ALLOCATABLE :: MaskCond(:)

! Parameters for buffered binary output
  INTEGER :: BufferSize

  Params => GetSolverParams()
  Mesh => Model % Mesh
  MeshDim = Mesh % MeshDim

  DG = GetLogical( Params,'Discontinuous Galerkin',GotIt)

  ExtCount = GetInteger( Params,'Output Count',GotIt)
  IF( GotIt ) THEN
    nTime = ExtCount
  ELSE
    nTime = nTime + 1
  END IF

  FileIndexOffset = GetInteger( Params,'Fileindex offset',GotIt)
  FileIndex = nTime + FileIndexOffset

  BinaryOutput = GetLogical( Params,'Binary Output',GotIt)
  IF( GotIt ) THEN
    AsciiOutput = .NOT. BinaryOutput
  ELSE
    AsciiOutput = GetLogical( Params,'Ascii Output',GotIt)
    BinaryOutput = .NOT. AsciiOutput
  END IF
  
  SaveElemental = GetLogical( Params,'Save Elemental Fields',GotIt)
  IF(.NOT. GotIt) SaveElemental = .TRUE.
    
  SaveNodal = GetLogical( Params,'Save Nodal Fields',GotIt) 
  IF(.NOT. GotIt) SaveNodal = .TRUE.

  SinglePrec = GetLogical( Params,'Single Precision',GotIt) 
  IF( SinglePrec ) THEN
    CALL Info('VtuOutputSolver','Using single precision arithmetics in output!',Level=7)
  END IF

  IF( SinglePrec ) THEN
    PrecBits = 32
    PrecSize = KIND( SingleWrk ) 
  ELSE
    PrecBits = 64
    PrecSize = KIND( DoubleWrk ) 
  END IF
  IntSize = KIND(i)

  Partitions = ParEnv % PEs
  Part = ParEnv % MyPE
  Parallel = (Partitions > 1) .OR. GetLogical(Params,'Enforce Parallel format',GotIt)

  NoFileindex = GetLogical( Params,'No Fileindex',GotIt)

  FilePrefix = GetString( Params,'Output File Name',GotIt )
  IF ( .NOT.GotIt ) FilePrefix = "Output"
  IF ( Mesh % DiscontMesh ) FilePrefix = TRIM(FilePrefix)//'_discont'    

  IF ( nTime == 1 ) THEN
    CALL Info('VtuOutputSolver','Saving results in VTK XML format with prefix: '//TRIM(FilePrefix))
    WRITE( Message,'(A,I0)') 'Saving number of partitions: ',Partitions
    CALL Info('VtuOutputSolver', Message )
  END IF

  FixedMesh = ListGetLogical(Params,'Fixed Mesh',GotIt)

  !------------------------------------------------------------------------------
  ! Initialize stuff for masked saving
  !------------------------------------------------------------------------------
  ! Halo exists only in parallel
  IF( Parallel ) THEN
    SkipHalo = GetLogical( Params,'Skip Halo Elements', GotIt )
    SaveOnlyHalo = GetLogical( Params,'Save Halo Elements Only', GotIt )
  ELSE
    SkipHalo = .FALSE.
    SaveOnlyHalo = .FALSE.
  END IF

  GotMaskName = .FALSE.
  Str = GetString( Params,'Mask Variable',MaskExists)
  IF( MaskExists ) THEN
    MaskVar => VariableGet(Model % Variables,TRIM(Str))
    IF( ASSOCIATED(MaskVar)) MaskPerm => MaskVar % Perm
    MaskExists = ASSOCIATED(MaskPerm)
    IF( MaskExists ) THEN
      CALL Info('VtuOutputSolver','Using > '// TRIM(Str) // ' < as mask variable')
    END IF
  ELSE
    ! Check if there is an additional mask name given
    IF( MeshDim == 2 ) THEN
      MaskName = GetString( Params,'2D Mask Name',GotIt)    
    ELSE IF( MeshDim == 3 ) THEN  
      MaskName = GetString( Params,'3D Mask Name',GotIt)    
    END IF
    IF(.NOT. GotIt) MaskName = GetString( Params,'Mask Name',GotIt) 
    GotMaskName = GotIt
  END IF

  GotMaskCond = .FALSE.
  IF( .NOT. GotMaskName ) THEN
    MaskName = GetString( Params,'Mask Condition',GotMaskCond)
    IF( GotMaskCond ) THEN
      n = Mesh % MaxElementNodes
      ALLOCATE( MaskCond(n) )
    END IF
  END IF

  SaveBoundariesOnly = GetLogical( Params,'Save Boundaries Only',GotIt ) 
  SaveBulkOnly = GetLogical( Params,'Save Bulk Only',GotIt ) 
  
  NumberOfNodes = Mesh % NumberOfNodes
  IF( MaskExists ) THEN
    NumberOfNodes = COUNT( MaskPerm(1:NumberOfNodes) > 0 ) 
  END IF
  NumberOfElements = 0

  IF( NumberOfNodes > 0 ) THEN
    ElemFirst = HUGE( ElemFirst )
    ElemLast = 0 

    IF( DG ) THEN
      NumberOfNodes = 0
    ELSE
      ALLOCATE(NodePerm(Mesh % NumberOfNodes))
      NodePerm = 0
    END IF

    ALLOCATE(ActiveElem(Mesh % NumberOfBulkElements + & 
        Mesh % NumberOfBoundaryElements))
    ActiveElem = .FALSE.

    ! Count the true number of elements and mark the 1st and last element
    !-----------------------------------------------------------------------
    DO i=1,Mesh % NumberOfBulkElements + Mesh % NumberOfBoundaryElements
      
      IsBoundaryElement = ( i > Mesh % NumberOfBulkElements )

      IF( IsBoundaryElement ) THEN
        IF( SaveBulkOnly ) CYCLE
      ELSE
        IF( SaveBoundariesOnly ) CYCLE
      END IF
      
      CurrentElement => Mesh % Elements(i)
      Model % CurrentElement => CurrentElement

      IF( GetElementFamily( CurrentElement ) == 1 ) CYCLE          
      
      IF( SkipHalo .OR. SaveOnlyHalo ) THEN
        IF( IsBoundaryElement ) THEN
          LeftElem => CurrentElement % BoundaryInfo % Left
          IF( ASSOCIATED( LeftElem ) ) THEN
            LeftIndex = LeftElem % ElementIndex
            IF( LeftIndex > 0 ) THEN
              IF( Mesh % Elements(LeftIndex) % PartIndex /= ParEnv % MyPe ) LeftIndex = 0
            END IF
          ELSE
            LeftIndex = 0
          END IF
          RightElem => CurrentElement % BoundaryInfo % Right
          IF( ASSOCIATED( RightElem ) ) THEN
            RightIndex = RightElem % ElementIndex
            IF( RightIndex > 0 ) THEN
              IF( Mesh % Elements(RightIndex) % PartIndex /= ParEnv % MyPe ) RightIndex = 0
            END IF
          ELSE
            RightIndex = 0
          END IF
          IsHalo = ( LeftIndex == 0 .AND. RightIndex == 0 )
        ELSE
          IsHalo = ( CurrentElement % PartIndex /= ParEnv % MyPe )
        END IF
        IF( IsHalo ) THEN
          IF( SkipHalo ) CYCLE
        ELSE
          IF( SaveOnlyHalo ) CYCLE
        END IF
      END IF


      IF( MaskExists ) THEN
        IF( ANY(MaskPerm(CurrentElement % NodeIndexes) <= 0) ) CYCLE
      END IF

      IF( GotMaskName ) THEN
        Hit = .FALSE.
        IF( i <= Mesh % NumberOfBulkElements ) THEN
          l = CurrentElement % BodyId
          k = ListGetInteger( Model % Bodies(l) % Values,'Body Force',GotIt)
          IF( GotIt ) THEN
            Hit = ListGetLogical( Model % BodyForces(k) % Values, TRIM(MaskName), GotIt)
          END  IF
          IF( .NOT. Hit ) THEN
            k = ListGetInteger( Model % Bodies(l) % Values,'Equation',GotIt)
            IF( GotIt ) THEN
              Hit = ListGetLogical( Model % Equations(k) % Values, TRIM(MaskName), GotIt)
            END IF
          END IF
        ELSE
          DO l=1, Model % NumberOfBCs
            IF ( Model % BCs(l) % Tag /= CurrentElement % BoundaryInfo % Constraint ) CYCLE
            Hit = ListGetLogical(Model % BCs(l) % Values, MaskName, GotIt ) 
            EXIT
          END DO
        END IF
        IF(.NOT. Hit ) CYCLE
      END IF

      IF( GotMaskCond ) THEN
        n = CurrentElement % TYPE % NumberOfNodes
        Indexes => CurrentElement % NodeIndexes

        IF( i <= Mesh % NumberOfBulkElements ) THEN
          l = CurrentElement % BodyId
          k = ListGetInteger( Model % Bodies(l) % Values,'Body Force',GotIt)
          IF( GotIt ) THEN
            MaskCond(1:n) = ListGetReal( Model % BodyForces(k) % Values, TRIM(MaskName), &
                n, Indexes, GotIt)
          END  IF

          IF( .NOT. Hit ) THEN
            k = ListGetInteger( Model % Bodies(l) % Values,'Equation',GotIt)
            IF( GotIt ) THEN
              MaskCond(1:n) = ListGetReal( Model % Equations(k) % Values, TRIM(MaskName), &
                  n, Indexes, GotIt)
            END IF
          END IF
        ELSE
          GotIt = .FALSE.
          IF( ASSOCIATED( CurrentElement % BoundaryInfo ) ) THEN
            DO l=1, Model % NumberOfBCs
              IF ( Model % BCs(l) % Tag /= CurrentElement % BoundaryInfo % Constraint ) CYCLE
              MaskCond(1:n) = ListGetReal(Model % BCs(l) % Values, MaskName, &
                  n, Indexes, GotIt ) 
              EXIT
            END DO
          END IF
        END IF
        IF( .NOT. GotIt ) CYCLE
        IF( .NOT. ALL(MaskCond(1:n) > 0.0_dp ) ) CYCLE
      END IF

      ActiveElem(i) = .TRUE.
      NumberOfElements = NumberOfElements + 1
      ElemFirst = MIN( ElemFirst, i )
      ElemLast = MAX( ElemLast, i )

      IF( DG ) THEN
        NumberOfNodes = NumberOfNodes + CurrentElement % TYPE % NumberOfNodes
      ELSE
        NodePerm( CurrentElement % NodeIndexes ) = 1
      END IF
    END DO
    

    ! Make the numbered list of nodes used. 
    IF( DG ) THEN
      AllNodesUsed = .TRUE.
    ELSE
      NumberOfNodes = COUNT( NodePerm > 0 ) 
      AllNodesUsed = ( NumberOfNodes == Mesh % NumberOfNodes )
      
      IF( AllNodesUsed ) THEN
        DEALLOCATE( NodePerm ) 
      ELSE
        ALLOCATE( NodeOrder( NumberOfNodes ) ) 
        NodeOrder = 0
        j = 0
        DO i=1,Mesh % NumberOfNodes
          IF( NodePerm(i) > 0 ) THEN
            j = j + 1       
            NodePerm(i) = j
            NodeOrder(j) = i
          END IF
        END DO
      END IF
    END IF
  END IF

  ! The partition is active for saving if there are any nodes 
  ! to write. There can be no elements nor dofs without nodes.
  CALL ParallelActive( NumberOfNodes > 0 )

  IF( nTime == 1 ) THEN
    ParallelNodes = NINT( ParallelReduction( 1.0_dp * NumberOfNodes ) )
    ParallelElements = NINT( ParallelReduction( 1.0_dp * NumberOfElements ) )
    WRITE( Message,'(A,I8)') 'Number of nodes to save:',ParallelNodes
    CALL Info('VtuOutputSolver',Message)
    WRITE( Message,'(A,I8)') 'Number of elements to save:',ParallelElements
    CALL Info('VtuOutputSolver',Message)
  END IF

  IF( BinaryOutput ) THEN
    BufferSize = GetInteger( Params,'Binary Output Buffer Size',GotIt)
    IF( .NOT. GotIt ) BufferSize = MAX( NumberOfNodes, NumberOfElements )
  END IF

  BaseFile = FilePrefix
  IF ( .NOT. FileNameQualified(FilePrefix) ) THEN
    Dir = GetString( Params,'Output Directory',GotIt) 
    IF( GotIt ) THEN
      IF( LEN_TRIM(Dir) > 0 ) THEN
        BaseFile = TRIM(Dir)// '/' //TRIM(FilePrefix)
        CALL MakeDirectory( TRIM(Dir) // CHAR(0) )
      END IF
    ELSE 
      BaseFile = TRIM(OutputPath) // '/' // TRIM(Mesh % Name) // '/' //TRIM(FilePrefix)
    END IF
  END IF
  CALL Info('VtuOutputSolver','Full filename base is: '//TRIM(Basefile), Level=10 )


  ActiveModes => ListGetIntegerArray( Params,'Active EigenModes',GotActiveModes ) 
  IF( GotActiveModes ) THEN
    MaxModes = SIZE( ActiveModes )
  ELSE
    MaxModes = GetInteger( Params,'Number of EigenModes',GotIt)
    IF(.NOT. GotIt) MaxModes = GetInteger( Params,'Eigen System Values',GotIt)
    IF(.NOT. GotIt) THEN
      DO i=1,Model % NumberOfSolvers
        MaxModes = MAX( MaxModes, &
            GetInteger( Model % Solvers(i) % Values,'Eigen System Values', GotIt ) )
        MaxModes = MAX( MaxModes, &
            GetInteger( Model % Solvers(i) % Values,'Harmonic System Values', GotIt ) )       
      END DO
    END IF     
  END IF

  EigenAnalysis = ListGetLogical( Params,'Eigen Analysis',GotIt)
  IF( EigenAnalysis ) THEN
    CALL Info('VtuOutputSolver','Saving each eigenmode to different file')
    FileIndex = 1
  END IF

  WriteIds = GetLogical( Params,'Save Geometry Ids',GotIt)  
  IF( ElemFirst <= Mesh % NumberOfBulkElements ) THEN
    BCOffset = 100
    DO WHILE( BCOffset <= Model % NumberOfBodies ) 
      BCOffset = 10 * BCOffset
    END DO
  ELSE
    BCOffset = 0
  END IF


 100   CONTINUE

  IF(Parallel) THEN
    IF( NoFileindex ) THEN
      WRITE( PvtuFile,'(A,".pvtu")' ) TRIM(BaseFile)
    ELSE IF( FileIndex < 10000 ) THEN
      WRITE( PvtuFile,'(A,I4.4,".pvtu")' ) TRIM(BaseFile),FileIndex
    ELSE   
      WRITE( PvtuFile,'(A,I0,".pvtu")' ) TRIM(BaseFile),FileIndex
    END IF
    CALL Info('VtuOutputSolver','Writing the pvtu file: '//TRIM(PvtuFile), Level=10)
    CALL WritePvtuFile( PvtuFile, Model )
    CALL Info('VtuOutputSolver','Finished writing pvtu file',Level=12)
  END IF


  ! Write the Vtu file with all the data
  !--------------------------------------------------------------------------
  IF( NumberOfNodes > 0 ) THEN
    IF ( Parallel ) THEN
      IF( NoFileindex ) THEN
        WRITE( VtuFile,'(A,I4.4,A,".vtu")' ) TRIM(BaseFile),Part+1,"par"
      ELSE IF( FileIndex < 10000 ) THEN
        WRITE( VtuFile,'(A,I4.4,A,I4.4,".vtu")' ) TRIM(BaseFile),Part+1,"par",&
            FileIndex
      ELSE
        WRITE( VtuFile,'(A,I4.4,A,I0,".vtu")' ) TRIM(BaseFile),Part+1,"par",&
            FileIndex
      END IF
    ELSE
      IF( NoFileindex ) THEN
        WRITE( VtuFile,'(A,".vtu")' ) TRIM(BaseFile)
      ELSE IF( FileIndex < 10000 ) THEN
        WRITE( VtuFile,'(A,I4.4,".vtu")' ) TRIM(BaseFile),FileIndex
      ELSE
        WRITE( VtuFile,'(A,I0,".vtu")' ) TRIM(BaseFile),FileIndex
      END IF
    END IF

    CALL Info('VtuOutputSolver','Writing the vtu file: '//TRIM(VtuFile),Level=7)
    CALL WriteVtuFile( VtuFile, Model, FixedMesh )
    CALL Info('VtuOutputSolver','Finished writing vtu file',Level=12)
  END IF

  ! For transient simulation write a holder for the timesteps
  !-----------------------------------------------------------
  IF( GetLogical( Params,'Vtu Time Collection', GotIt ) ) THEN
    IF( TransientSimulation .AND. .NOT. NoFileIndex ) THEN
      WRITE( PvdFile,'(A,".pvd")' ) TRIM(BaseFile)
      IF( Parallel ) THEN
        DataSetFile = PvtuFile
      ELSE
        DataSetFile = VtuFile
      END IF
      CALL Info('VtuOutputSolver','Writing the pvd file: '//TRIM(DataSetFile),Level=10)
      CALL WritePvdFile( PvdFile, DataSetFile, FileIndex, Model )
      CALL Info('VtuOutputSolver','Finished writing pvd file',Level=12)     
    END IF
  END IF


  IF( EigenAnalysis ) THEN
    FileIndex = FileIndex + 1
    IF( FileIndex <= MaxModes ) GOTO 100
  END IF

  IF( NumberOfNodes > 0 ) THEN
    IF( .NOT. AllNodesUsed ) THEN
      DEALLOCATE( NodeOrder, NodePerm ) 
    END IF
    DEALLOCATE( ActiveElem ) 
  END IF

  CALL Info('VtuOutputSolver','All done for now',Level=10)     


CONTAINS




  SUBROUTINE WriteVtuFile( VtuFile, Model, RemoveDisp )
    CHARACTER(LEN=*), INTENT(IN) :: VtuFile
    TYPE(Model_t) :: Model 
    LOGICAL, INTENT(IN) :: RemoveDisp
    INTEGER, PARAMETER :: VtuUnit = 58
    TYPE(Variable_t), POINTER :: Var,Var1
    CHARACTER(LEN=512) :: str
    INTEGER :: i,ii,j,jj,k,dofs,Rank,cumn,n,dim,vari,sdofs,dispdofs, disp2dofs, Offset, &
        NoFields, IndField, iField, NoModes
    CHARACTER(LEN=1024) :: Txt, ScalarFieldName, VectorFieldName, TensorFieldName, &
        FieldName, FieldName2, OutStr
    CHARACTER :: lf
    LOGICAL :: ScalarsExist, VectorsExist, Found,&
              ComponentVector, ComplementExists, Use2
    LOGICAL :: WriteData, WriteXML, L, Buffered
    TYPE(Variable_t), POINTER :: Solution
    INTEGER, POINTER :: Perm(:), Perm2(:), DispPerm(:), Disp2Perm(:)
    REAL(KIND=dp), POINTER :: Values(:), DispValues(:), Disp2Values(:), Values2(:), Values3(:)
    REAL(KIND=dp) :: x,y,z, val,ElemVectVal(3)
    INTEGER, ALLOCATABLE, TARGET :: ElemInd(:)
    INTEGER, POINTER :: NodeIndexes(:)
    
    COMPLEX(KIND=dp), POINTER :: EigenVectors(:,:)
    TYPE(Solver_t), POINTER :: Solver
    TYPE(Element_t), POINTER :: CurrentElement, Parent
    TYPE(ValueList_t), POINTER :: Params


    ! Initialize the auxiliary module for buffered writing
    !--------------------------------------------------------------
    CALL AscBinWriteInit( AsciiOutput, SinglePrec, VtuUnit, BufferSize )
    
    ! Linefeed character
    !-----------------------------------
    lf = CHAR(10)

    Offset = 0
    WriteXML = .TRUE.
    WriteData = AsciiOutput
    Params => GetSolverParams()
    Buffered = .TRUE.

    ALLOCATE( ElemInd(Model % Mesh % MaxElementDOFS))
    
    ! This is a hack to ensure that the streamed saving will cover the whole file
    !----------------------------------------------------------------------------
    IF(.TRUE.) THEN
      OPEN( UNIT=VtuUnit, FILE=VtuFile, FORM = 'formatted', STATUS='unknown' )
      WRITE( VtuUnit,'(A)') ' '
      CLOSE( VtuUnit ) 
    END IF


    ! This format works both for ascii and binary output
    !-------------------------------------------------------------------------
    OPEN( UNIT=VtuUnit, FILE=VtuFile, FORM = 'unformatted', ACCESS = 'stream', STATUS='unknown' )
    
    Solver => Model % Solver

    ! VTU seemingly only works with 3D cases, so enforce it
    dim = 3

    
    WRITE( OutStr,'(A)') '<?xml version="1.0"?>'//lf
    CALL AscBinStrWrite( OutStr ) 

    IF ( LittleEndian() ) THEN
      OutStr = '<VTKFile type="UnstructuredGrid" version="0.1" byte_order="LittleEndian">'//lf
    ELSE
      OutStr = '<VTKFile type="UnstructuredGrid" version="0.1" byte_order="BigEndian">'//lf
    END IF
    CALL AscBinStrWrite( OutStr )
    WRITE( OutStr,'(A)') '  <UnstructuredGrid>'//lf
    CALL AscBinStrWrite( OutStr )
    WRITE( OutStr,'(A,I0,A,I0,A)') '    <Piece NumberOfPoints="',NumberOfNodes,&
        '" NumberOfCells="',NumberOfElements,'">'//lf
    CALL AscBinStrWrite( OutStr )
    
    ! nodewise information
    !-------------------------------------
    ScalarFieldName = GetString( Params,'Scalar Field 1',ScalarsExist)
    VectorFieldName = GetString( Params,'Vector Field 1',VectorsExist)
    IF( .NOT. ( ScalarsExist .OR. VectorsExist) ) THEN
      CALL Warn('WriteVtuFile','Are there really no scalars or vectors?')
    END IF
    
    WRITE( OutStr,'(A)') '      <PointData>'//lf
    CALL AscBinStrWrite( OutStr )

    DispDofs = 0
    Disp2Dofs = 0
    IF(RemoveDisp) THEN
      Solution => VariableGet( Model % Mesh % Variables, 'Displacement')
      IF( ASSOCIATED( Solution ) ) THEN
        Solver => Solution % Solver
        L = GetLogical( GetSolverParams(Solver),'Displace Mesh',Found)
        IF(.NOT.Found) L=.NOT.EigenOrHarmonicAnalysis(Solver)
        IF (L) THEN
          DispPerm => Solution % Perm
          DispValues => Solution % Values
          DispDofs = Solution % Dofs
        END IF
      END IF
      
      Solution => VariableGet( Model % Mesh % Variables, 'Mesh Update')
      IF( ASSOCIATED( Solution ) ) THEN
        Disp2Perm => Solution % Perm
        Disp2Values => Solution % Values
        Disp2Dofs = Solution % Dofs
      END IF
    END IF

    
    ! When the data is 'appended' two loops will be taken and the data will be written
    ! on the second loop. Offset is the position in the appended data after the '_' mark.
    !------------------------------------------------------------------------------------
100 Offset = 0
    
  IF( SaveNodal ) THEN
    DO Rank = 0,2
      DO Vari = 1, 999
        IF(Rank==0) WRITE(Txt,'(A,I0)') 'Scalar Field ',Vari
        IF(Rank==1) WRITE(Txt,'(A,I0)') 'Vector Field ',Vari
        IF(Rank==2) WRITE(Txt,'(A,I0)') 'Tensor Field ',Vari
        
        FieldName = GetString( Params, TRIM(Txt), Found )
        IF(.NOT. Found) EXIT
        
        IF(Rank == 2) THEN
          CALL Fatal('VtuOutputSolver','Do the tensors')
        END IF
        
        !---------------------------------------------------------------------
        ! Find the variable with the given name in the normal manner 
        !---------------------------------------------------------------------
        Solution => VariableGet( Model % Mesh % Variables, TRIM(FieldName))
        ComponentVector = .FALSE.
        IF(.NOT. ASSOCIATED(Solution)) THEN
          Solution => VariableGet( Model % Mesh % Variables, TRIM(FieldName)//' 1')
          IF( ASSOCIATED(Solution)) THEN 
            ComponentVector = .TRUE.
          ELSE
            WRITE(Txt, '(A,A)') 'Nonexistent variable: ',TRIM(FieldName)
            CALL Warn('WriteVtuXMLFile', Txt)
            CYCLE
          END IF
        END IF

        IF ( Solution % TYPE == Variable_on_nodes_on_elements ) THEN
          IF( .NOT. ( DG .AND. SaveElemental ) ) CYCLE
        END IF

	IF( ASSOCIATED(Solution % EigenVectors) ) THEN
          NoModes = SIZE( Solution % EigenValues )
          IF( ComponentVector ) THEN
            CALL Warn('WriteVtuXMLFile','Eigenmodes cannot be given componentwise!')
            CYCLE
          ELSE IF( EigenAnalysis ) THEN
            IF( GotActiveModes ) THEN
              IndField = ActiveModes( FileIndex ) 
            ELSE
              IndField = FileIndex
            END IF
            IF( IndField > NoModes ) THEN
	      WRITE( Message,'(A,I0,A,I0,A)') 'Too few eigenmodes (',&
                     IndField,',',NoModes,') in '//TRIM(FieldName)       
              CALL Warn('WriteVtuXMLFile',Message)
              CYCLE
            END IF
            NoModes = 1
            NoFields = 1
          ELSE	  
            IF( MaxModes > 0 ) NoModes = MIN( MaxModes, NoModes )
            NoFields = NoModes
          END IF
          EigenVectors => Solution % EigenVectors
        ELSE
          NoModes = 0 
          NoFields = 1
        END IF
        
        Perm => Solution % Perm
        dofs = Solution % DOFs
        Values => Solution % Values

        !---------------------------------------------------------------------
        ! Some vectors are defined by a set of components (either 2 or 3)
        !---------------------------------------------------------------------
        IF( ComponentVector ) THEN
          Solution => VariableGet( Model % Mesh % Variables, TRIM(FieldName)//' 2')
          IF( ASSOCIATED(Solution)) THEN
            Values2 => Solution % Values
            dofs = 2
          END IF
          Solution => VariableGet( Model % Mesh % Variables, TRIM(FieldName)//' 3')
          IF( ASSOCIATED(Solution)) THEN
            Values3 => Solution % Values
            dofs = 3
          END IF
        END IF

        !---------------------------------------------------------------------
        ! There may be special complementary variables such as 
        ! displacement & mesh update 
        !---------------------------------------------------------------------
        ComplementExists = .FALSE.
        IF( NoModes > 0 ) THEN
          IF(Rank==0) WRITE(Txt,'(A,I0,A)') 'Scalar Field ',Vari,' Complement'
          IF(Rank==1) WRITE(Txt,'(A,I0,A)') 'Vector Field ',Vari,' Complement'
          IF(Rank==2) WRITE(Txt,'(A,I0,A)') 'Tensor Field ',Vari,' Complement'
          
          FieldName2 = GetString( Params, TRIM(Txt), Found )
          IF( Found ) THEN
            Solution => VariableGet( Model % Mesh % Variables, TRIM(FieldName2))
            IF( ASSOCIATED(Solution)) THEN 
              Values2 => Solution % Values
              Perm2 => Solution % Perm 
              ComplementExists = .TRUE.
            ELSE
              CALL Warn('WriteVTUFile','Complement does not exist:'//TRIM(FieldName2))
            END IF
          END IF
        END IF

        IF( dofs > 1 ) THEN
          sdofs = MAX(dofs,dim)
        ELSE
          sdofs = 1
        END IF


        !---------------------------------------------------------------------
        ! Finally save the field values 
        !---------------------------------------------------------------------
        DO iField = 1, NoFields          

          IF( Nomodes > 0 .AND. .NOT. EigenAnalysis ) THEN
            IF( GotActiveModes ) THEN
              IndField = ActiveModes( iField ) 
            ELSE
              IndField = iField
            END IF
          END IF

          IF( WriteXML ) THEN
            IF( NoModes == 0 .OR. EigenAnalysis ) THEN
              WRITE( OutStr,'(A,I0,A)') '        <DataArray type="Float',PrecBits,'" Name="'//TRIM(FieldName)
            ELSE 
              WRITE( OutStr,'(A,I0,A,I0)') '        <DataArray type="Float',PrecBits,'" Name="'//&
                  TRIM(FieldName)//' mode',IndField
            END IF
            CALL AscBinStrWrite( OutStr )
            
            WRITE( OutStr,'(A,I0,A)') '" NumberOfComponents="',sdofs,'"'          
            CALL AscBinStrWrite( OutStr ) 
            
            IF( AsciiOutput ) THEN
              WRITE( OutStr,'(A)') ' format="ascii">'//lf
              CALL AscBinStrWrite( OutStr ) 
            ELSE
              WRITE( OutStr,'(A,I0,A)') ' format="appended" offset="',Offset,'"/>'//lf
              CALL AscBinStrWrite( OutStr ) 
            END IF
          END IF
          
          IF( BinaryOutput ) THEN
            k = NumberOfNodes * PrecSize * sdofs
            Offset = Offset + IntSize + k
          END IF
          
          !---------------------------------------------------------------------
          ! Data may also be appended and then its saved on the second sweep
          !---------------------------------------------------------------------
          IF( WriteData ) THEN
            
            IF( BinaryOutput ) WRITE( VtuUnit ) k
            
            IF( DG ) THEN
              DO i = ElemFirst, ElemLast
                IF( .NOT. ActiveElem(i) ) CYCLE
                CurrentElement => Model % Elements(i)
                n = GetElementNOFNodes(CurrentElement)
                                
                IF ( Solution % TYPE == Variable_on_nodes_on_elements ) THEN
                  
                  IF ( ASSOCIATED(CurrentElement % BoundaryInfo) .AND. .NOT. &
                      ASSOCIATED(CurrentElement % DGIndexes) ) THEN
                    
                    Parent => CurrentElement % BoundaryInfo % Left
                    IF (.NOT.ASSOCIATED(Parent) ) &
                        Parent => CurrentElement % BoundaryInfo % Right
                    
                    IF ( ASSOCIATED(Parent) ) THEN
                      IF (ASSOCIATED(Parent % DGIndexes) ) THEN
                        DO j=1,n
                          DO k=1,Parent % TYPE % NumberOfNodes
                            IF(Currentelement % NodeIndexes(j) == Parent % NodeIndexes(k)) &
                                ElemInd(j) = Parent % DGIndexes(k) 
                          END DO
                        END DO
                      END IF
                    END IF
                  ELSE
                    ElemInd(1:n) = CurrentElement % DGIndexes(1:n) 
                  END IF
                  NodeIndexes => ElemInd
                ELSE
                  NodeIndexes => CurrentElement % NodeIndexes                                  
                END IF

                DO ii = 1, n
                  IF( ASSOCIATED( Perm ) ) THEN
                    j = Perm( NodeIndexes(ii) )
                  ELSE
                    j = NodeIndexes(ii)
                  END IF
                  
                  Use2 = .FALSE.
                  IF( ComplementExists ) THEN
                    IF( j == 0 ) THEN
                      Use2 = .TRUE. 
                      j = Perm2( NodeIndexes(ii) )
                    END IF
                  END IF
                  
                  DO k=1,sdofs              
                    IF(j==0 .OR. k > dofs) THEN
                      val = 0.0_dp
                    ELSE IF( ComponentVector ) THEN
                      IF( k == 1 ) val = Values(j)
                      IF( k == 2 ) val = Values2(j)
                      IF( k == 3 ) val = Values3(j)
                    ELSE IF( Use2 ) THEN
                      val = Values2(dofs*(j-1)+k)              
                    ELSE IF( NoModes > 0 ) THEN
                      val = EigenVectors(IndField,dofs*(j-1)+k)                              
                    ELSE
                      val = Values(dofs*(j-1)+k)              
                    END IF
                    
                    CALL AscBinRealWrite( val )                      
                  END DO
                END DO
              END DO
              
            ELSE
              DO ii = 1, NumberOfNodes
                IF( AllNodesUsed ) THEN
                  i = ii 
                ELSE
                  i = NodeOrder(ii)
                END IF
                
                IF( ASSOCIATED( Perm ) ) THEN
                  j = Perm(i)
                ELSE
                  j = i
                END IF
                
                Use2 = .FALSE.
                IF( ComplementExists ) THEN
                  IF( j == 0 ) THEN
                    Use2 = .TRUE. 
                    j = Perm2(i)
                  END IF
                END IF
                
                DO k=1,sdofs              
                  IF(j==0 .OR. k > dofs) THEN
                    val = 0.0_dp
                  ELSE IF( ComponentVector ) THEN
                    IF( k == 1 ) val = Values(j)
                    IF( k == 2 ) val = Values2(j)
                    IF( k == 3 ) val = Values3(j)
                  ELSE IF( Use2 ) THEN
                    val = Values2(dofs*(j-1)+k)              
                  ELSE IF( NoModes > 0 ) THEN
                    val = EigenVectors(IndField,dofs*(j-1)+k)                              
                  ELSE
                    val = Values(dofs*(j-1)+k)              
                  END IF
                  
                  CALL AscBinRealWrite( val )
                END DO
              END DO
            END IF

            CALL AscBinRealWrite( 0.0_dp, .TRUE. )

          END IF
        
          IF( AsciiOutput ) THEN
            WRITE( OutStr,'(A)') lf//'        </DataArray>'//lf
            CALL AscBinStrWrite( OutStr ) 
          END IF
        END DO
      END DO
    END DO
  END IF ! IF( SaveNodal )
  
    IF( WriteXML ) THEN
      WRITE( OutStr,'(A)') '      </PointData>'//lf
      CALL AscBinStrWrite( OutStr ) 
    END IF
    
    ! Elementwise information
    !-------------------------------------
    IF( WriteXML ) THEN
      WRITE( OutStr,'(A)') '      <CellData>'//lf
      CALL AscBinStrWrite( OutStr ) 
    END IF
    
  IF( SaveElemental .AND. .NOT. DG ) THEN
    DO Rank = 0,1
      DO Vari = 1, 999

        IF( Rank == 0 ) THEN
          WRITE(Txt,'(A,I0)') 'Scalar Field Elemental ',Vari
        ELSE
          WRITE(Txt,'(A,I0)') 'Vector Field Elemental ',Vari
        END IF
        FieldName = GetString( Params, TRIM(Txt), Found )
        L = Found

        IF(.NOT. Found) THEN
          IF( Rank == 0 ) THEN
            WRITE(Txt,'(A,I0)') 'Scalar Field ',Vari
          ELSE
            WRITE(Txt,'(A,I0)') 'Vector Field ',Vari
          END IF
          FieldName = GetString( Params, TRIM(Txt), Found )
        END IF

        IF(.NOT. Found) EXIT

        !---------------------------------------------------------------------
        ! Find the variable with the given name in the normal manner 
        !---------------------------------------------------------------------
        Solution => VariableGet( Model % Mesh % Variables, TRIM(FieldName))
        ComponentVector = .FALSE.

        ! If we are looking for a vector just one dofs wont do!
        ! This circumvents a problem somewhere else in the code. 
        IF( ASSOCIATED( Solution ) ) THEN
          IF( Rank > 0 .AND. Solution % Dofs <= 1 ) NULLIFY( Solution ) 
        END IF

        IF(.NOT. ASSOCIATED(Solution)) THEN
          Solution => VariableGet( Model % Mesh % Variables, TRIM(FieldName)//' 1')
          IF( ASSOCIATED(Solution)) THEN 
            ComponentVector = .TRUE.
          ELSE 
            IF( L ) THEN
              WRITE(Txt, '(A,A)') 'Nonexistent elemental variable: ',TRIM(FieldName)
              CALL Warn('WriteVtuXMLFile', Txt)
            END IF
            CYCLE
          END IF
        END IF

        IF (Solution % TYPE /= Variable_on_nodes_on_elements ) CYCLE

        Perm => Solution % Perm
        Dofs = Solution % DOFs
        Values => Solution % Values

       !---------------------------------------------------------------------
        ! Some vectors are defined by a set of components (either 2 or 3)
        !---------------------------------------------------------------------
        IF( ComponentVector ) THEN
          Solution => VariableGet( Model % Mesh % Variables, TRIM(FieldName)//' 2')
          IF( ASSOCIATED(Solution)) THEN
            Values2 => Solution % Values
            dofs = 2
          END IF
          Solution => VariableGet( Model % Mesh % Variables, TRIM(FieldName)//' 3')
          IF( ASSOCIATED(Solution)) THEN
            Values3 => Solution % Values
            dofs = 3
          END IF
        END IF

        IF( dofs > 1 ) THEN
          sdofs = MAX(dofs,dim)
        ELSE
          sdofs = 1
        END IF

        !---------------------------------------------------------------------
        ! Finally save the field values 
        !---------------------------------------------------------------------
        IF( WriteXML ) THEN
          CALL Info('WriteVtuFile','Writing variable: '//TRIM(FieldName) )
          WRITE( OutStr,'(A,I0,A)') '        <DataArray type="Float',PrecBits,'" Name="'//TRIM(FieldName)
          CALL AscBinStrWrite( OutStr )
          
          WRITE( OutStr,'(A,I0,A)') '" NumberOfComponents="',sdofs,'"'          
          CALL AscBinStrWrite( OutStr ) 
          
          IF( AsciiOutput ) THEN
            WRITE( OutStr,'(A)') ' format="ascii">'//lf
            CALL AscBinStrWrite( OutStr ) 
          ELSE
            WRITE( OutStr,'(A,I0,A)') ' format="appended" offset="',Offset,'"/>'//lf
            CALL AscBinStrWrite( OutStr ) 
          END IF
        END IF
        
        IF( BinaryOutput ) THEN
          k = PrecSize * sdofs * NumberOfElements
          Offset = Offset + IntSize + k
        END IF

        
        IF( WriteData ) THEN
          IF( BinaryOutput ) WRITE( VtuUnit ) k

          DO i = ElemFirst, ElemLast
            IF( .NOT. ActiveElem(i) ) CYCLE
            CurrentElement => Model % Elements(i)

            ElemVectVal = 0._dp
            ElemInd = 0
            n = GetElementNOFNodes(CurrentElement)

            IF ( ASSOCIATED(CurrentElement % BoundaryInfo) .AND. .NOT. &
                 ASSOCIATED(CurrentElement % DGIndexes) ) THEN

              Parent => CurrentElement % BoundaryInfo % Left
              IF (.NOT.ASSOCIATED(Parent) ) &
                Parent => CurrentElement % BoundaryInfo % Right

              IF ( ASSOCIATED(Parent) ) THEN
                IF (ASSOCIATED(Parent % DGIndexes) ) THEN
                  DO j=1,n
                    DO k=1,Parent % TYPE % NumberOfNodes
                      IF(Currentelement % NodeIndexes(j) == Parent % NodeIndexes(k)) &
                      ElemInd(j) = Perm( Parent % DGIndexes(k) )
                    END DO
                  END DO
                END IF
              END IF
            ELSE
              ElemInd(1:n) = Perm( CurrentElement % DGIndexes(1:n) )
            END IF

            IF ( ALL(ElemInd(1:n)>0)) THEN
              IF( sdofs == 1 ) THEN
                ElemVectVal(1) = SUM(Values(ElemInd(1:n))) / n
              ELSE
                DO k=1,sdofs
                  IF( k > dofs ) THEN
                    ElemVectVal(k) = 0.0_dp
                  ELSE IF(ComponentVector) THEN
                    IF (k==1) ElemVectVal(k) = SUM(Values(ElemInd(1:n)))/n
                    IF (k==2) ElemVectVal(k) = SUM(Values2(ElemInd(1:n)))/n
                    IF (k==3) ElemVectVal(k) = SUM(Values3(ElemInd(1:n)))/n
                  ELSE
                    ElemVectVal(k) = SUM(Values(dofs*(ElemInd(1:n)-1)+k))/n
                  END IF
                END DO
              END IF
            END IF

            DO k=1,sdofs
              CALL AscBinRealWrite( ElemVectVal(k) )
            END DO
          END DO

          CALL AscBinRealWrite( 0.0_dp, .TRUE. )
        END IF
        
        IF( AsciiOutput ) THEN
          WRITE( OutStr,'(A)') lf//'        </DataArray>'//lf
          CALL AscBinStrWrite( OutStr ) 
        END IF
      END DO
    END DO
  END IF  ! IF( SaveElemental )

    !---------------------------------------------------------------------
    ! If requested write the body and bc indexes
    !---------------------------------------------------------------------
    IF( WriteIds ) THEN
      !---------------------------------------------------------------------
      ! Finally save the field values 
      !---------------------------------------------------------------------
      IF( WriteXML ) THEN
        CALL Info('WriteVtuFile','Writing body and BC indexes')

        WRITE( OutStr,'(A)') '        <DataArray type="Int32" Name="GeometryIds"'
        CALL AscBinStrWrite( OutStr )
          
        IF( AsciiOutput ) THEN
          WRITE( OutStr,'(A)') ' format="ascii">'//lf
          CALL AscBinStrWrite( OutStr ) 
        ELSE
          WRITE( OutStr,'(A,I0,A)') ' format="appended" offset="',Offset,'"/>'//lf
          CALL AscBinStrWrite( OutStr ) 
        END IF
      END IF
        
      IF( BinaryOutput ) THEN
        k = IntSize * NumberOfElements
        Offset = Offset + IntSize + k
      END IF
              
      IF( WriteData ) THEN        
        IF( BinaryOutput ) WRITE( VtuUnit ) k
        

        DO i = ElemFirst, ElemLast
          IF(.NOT. ActiveElem(i)) CYCLE

          CurrentElement => Model % Elements(i)
          
          IF( i <= Mesh % NumberOfBulkElements ) THEN
            j = CurrentElement % BodyId
          ELSE
            j = GetBCId( CurrentElement ) + BCOffset
          END IF
          
          CALL AscBinIntegerWrite( j )
        END DO        
        CALL AscBinIntegerWrite( 0, .TRUE. )
      END IF
        
      IF( AsciiOutput ) THEN
        WRITE( OutStr,'(A)') lf//'        </DataArray>'//lf
        CALL AscBinStrWrite( OutStr ) 
      END IF
    END IF

    IF( WriteXML ) THEN
      WRITE( OutStr,'(A)') '      </CellData>'//lf
      CALL AscBinStrWrite( OutStr ) 
    END IF        

    ! Coordinates of each point
    !-------------------------------------
    IF( WriteXML ) THEN
      WRITE( OutStr,'(A)') '      <Points>'//lf
      CALL AscBinStrWrite( OutStr ) 

      WRITE( OutStr,'(A,I0,A,I0,A)') '        <DataArray type="Float',&
          PrecBits,'" NumberOfComponents="',dim,'"'
      CALL AscBinStrWrite( OutStr )       

      IF( AsciiOutput ) THEN
        WRITE( OutStr,'(A)') ' format="ascii">'//lf
        CALL AscBinStrWrite( OutStr ) 
      ELSE
        WRITE( OutStr,'(A,I0,A)') ' format="appended" offset="',Offset,'"/>'//lf
        CALL AscBinStrWrite( OutStr ) 
      END IF
    END IF


    IF( BinaryOutput ) THEN
      k = dim * NumberOfNodes * PrecSize
      Offset = Offset + IntSize + k
    END IF

    IF( WriteData ) THEN
      IF( BinaryOutput ) WRITE( VtuUnit ) k 

      IF( DG ) THEN
        DO k = ElemFirst, ElemLast
          IF( .NOT. ActiveElem(k) ) CYCLE
          CurrentElement => Model % Elements(k)
          NodeIndexes => CurrentElement % NodeIndexes
          n = GetElementNOFNodes(CurrentElement)

          DO ii = 1,n 
            i = NodeIndexes(ii)
            x = Model % Mesh % Nodes % x( i )
            y = Model % Mesh % Nodes % y( i )
            z = Model % Mesh % Nodes % z( i )

            ! If displacement field is active remove the displacement from the coordinates
            IF( dispdofs > 0 .OR. disp2dofs > 0) THEN
              j = 0
              IF(dispdofs > 0) THEN
                j = DispPerm(i)
                IF( j > 0 ) THEN
                  x = x - DispValues(dispdofs*(j-1)+1)
                  y = y - DispValues(dispdofs*(j-1)+2)
                  IF(dispdofs == 3) z = z - DispValues(dispdofs*(j-1)+3)
                END IF
              END IF
              IF(disp2dofs > 0 .AND. j==0) THEN
                j = Disp2Perm(i)
                IF( j > 0 ) THEN
                  x = x - Disp2Values(disp2dofs*(j-1)+1)
                  y = y - Disp2Values(disp2dofs*(j-1)+2)
                  IF(disp2dofs == 3) z = z - Disp2Values(disp2dofs*(j-1)+3)
                END IF
              END IF
            END IF
            
            CALL AscBinRealWrite( x )
            CALL AscBinRealWrite( y )
            CALL AscBinRealWrite( z )            
          END DO
        END DO

      ELSE
        DO ii = 1, NumberOfNodes
          IF( AllNodesUsed ) THEN
            i = ii 
          ELSE
            i = NodeOrder(ii)
          END IF
          
          x = Model % Mesh % Nodes % x( i )
          y = Model % Mesh % Nodes % y( i )
          z = Model % Mesh % Nodes % z( i )
          
          ! If displacement field is active remove the displacement from the coordinates
          IF( dispdofs > 0 .OR. disp2dofs > 0) THEN
            j = 0
            IF(dispdofs > 0) THEN
              j = DispPerm(i)
              IF( j > 0 ) THEN
                x = x - DispValues(dispdofs*(j-1)+1)
                y = y - DispValues(dispdofs*(j-1)+2)
                IF(dispdofs == 3) z = z - DispValues(dispdofs*(j-1)+3)
              END IF
            END IF
            IF(disp2dofs > 0 .AND. j==0) THEN
              j = Disp2Perm(i)
              IF( j > 0 ) THEN
                x = x - Disp2Values(disp2dofs*(j-1)+1)
                y = y - Disp2Values(disp2dofs*(j-1)+2)
                IF(disp2dofs == 3) z = z - Disp2Values(disp2dofs*(j-1)+3)
              END IF
            END IF
          END IF
          
          CALL AscBinRealWrite( x )
          CALL AscBinRealWrite( y )
          CALL AscBinRealWrite( z )
        END DO
      END IF

      CALL AscBinRealWrite( 0.0_dp, .TRUE.)
    END IF

    IF( AsciiOutput ) THEN   
      WRITE( OutStr,'(A)') lf//'        </DataArray>'//lf
      CALL AscBinStrWrite( OutStr ) 
    END IF
    IF( WriteXML ) THEN
      WRITE( OutStr,'(A)') '      </Points>'//lf
      CALL AscBinStrWrite( OutStr ) 
    END IF

    ! Write out the mesh
    !-------------------------------------
    IF( WriteXML ) THEN
      WRITE( OutStr,'(A)') '      <Cells>'//lf
      CALL AscBinStrWrite( OutStr ) 
      
      WRITE( OutStr,'(A)') '        <DataArray type="Int32" Name="connectivity"'
      CALL AscBinStrWrite( OutStr ) 

      IF( AsciiOutput ) THEN
        WRITE( OutStr,'(A)') ' format="ascii">'//lf
        CALL AscBinStrWrite( OutStr ) 
      ELSE
        WRITE( OutStr,'(A,I0,A)') ' format="appended" offset="',Offset,'"/>'//lf
        CALL AscBinStrWrite( OutStr ) 
      END IF
    END IF

    IF( BinaryOutput ) THEN
      ! The offset needs to be summed over all elements, this is just the size factor
      k = 0
      DO i = ElemFirst, ElemLast
        IF( .NOT. ActiveElem(i) ) CYCLE

        CurrentElement => Model % Elements(i)
        n = GetElementNOFNodes(CurrentElement)
        k = k + n * IntSize
      END DO
      Offset = Offset + k + IntSize
    END IF


    IF( WriteData ) THEN
      IF( BinaryOutput ) WRITE( VtuUnit ) k

      ! node counter for DG
      k = 0
      DO i = ElemFirst, ElemLast
        IF(.NOT. ActiveElem(i) ) CYCLE

        CurrentElement => Model % Elements(i)
        n = GetElementNOFNodes( CurrentElement )
        NodeIndexes => Elmer2VtkIndexes( CurrentElement )

        DO j=1,n
          IF( DG ) THEN
            jj = k + j
          ELSE IF( AllNodesUsed ) THEN
            jj = NodeIndexes(j)
          ELSE
            jj = NodePerm( NodeIndexes(j) )
          END IF
          CALL AscBinIntegerWrite( jj - 1 )
        END DO
        k = k + n
      END DO
      CALL AscBinIntegerWrite( 0, .TRUE. ) 
    END IF

    IF( AsciiOutput ) THEN
      WRITE( OutStr,'(A)') lf//'        </DataArray>'//lf
      CALL AscBinStrWrite( OutStr ) 
    END IF


    ! Offsets for element indexes 
    !-------------------------------------------------------------------

    IF( WriteXML ) THEN
      WRITE( OutStr,'(A)') '        <DataArray type="Int32" Name="offsets"'
      CALL AscBinStrWrite( OutStr ) 
      
      IF( AsciiOutput ) THEN
        WRITE( OutStr,'(A)') ' format="ascii">'//lf
        CALL AscBinStrWrite( OutStr ) 
      ELSE
        WRITE( OutStr,'(A,I0,A)') ' format="appended" offset="',Offset,'"/>'//lf
        CALL AscBinStrWrite( OutStr ) 
      END IF
    END IF

    IF( BinaryOutput ) THEN
      k = NumberOfElements * IntSize
      Offset = Offset + IntSize + k
    END IF


    IF( WriteData ) THEN
      IF( BinaryOutput ) WRITE( VtuUnit ) k 

      cumn = 0
      DO i = ElemFirst, ElemLast
        IF( .NOT. ActiveElem(i) ) CYCLE

        CurrentElement => Model % Elements(i)
        n = CurrentElement % TYPE % NumberOfNodes
        cumn = cumn + n

        CALL AscBinIntegerWrite( cumn )
      END DO
        
      CALL AscBinIntegerWrite( 0, .TRUE.)
      
    END IF


    IF( AsciiOutput ) THEN   
      WRITE( OutStr,'(A)') lf//'        </DataArray>'//lf
      CALL AscBinStrWrite( OutStr ) 
    END IF
    IF( WriteXML ) THEN
      WRITE( OutStr,'(A)') '        <DataArray type="Int32" Name="types"'
      CALL AscBinStrWrite( OutStr ) 

      IF( AsciiOutput ) THEN
        WRITE( OutStr,'(A)') ' FORMAT="ascii">'//lf
        CALL AscBinStrWrite( OutStr ) 
      ELSE
        WRITE( OutStr,'(A,I0,A)') ' format="appended" offset="',Offset,'"/>'//lf
        CALL AscBinStrWrite( OutStr ) 
      END IF
    END IF

    IF( BinaryOutput ) THEN
      k = NumberOfElements * IntSize
      Offset = Offset + IntSize + k
    END IF


    IF( WriteData ) THEN
      IF( BinaryOutput ) WRITE( VtuUnit ) k

      DO i = ElemFirst, ElemLast
        IF( .NOT. ActiveElem(i) ) CYCLE

        CurrentElement => Model % Elements(i)
        n = Elmer2VTKElement(CurrentElement % TYPE % ElementCode)

        CALL AscBinIntegerWrite( n )
      END DO

      CALL AscBinIntegerWrite( 0, .TRUE. )     
    END IF

    IF( AsciiOutput ) THEN
      WRITE( OutStr,'(A)') lf//'        </DataArray>'//lf
      CALL AscBinStrWrite( OutStr ) 
    END IF
    IF( WriteXml ) THEN
      WRITE( OutStr,'(A)') '      </Cells>'//lf
      CALL AscBinStrWrite( OutStr ) 
      WRITE( OutStr,'(A)') '    </Piece>'//lf
      CALL AscBinStrWrite( OutStr ) 
      WRITE( OutStr,'(A)') '  </UnstructuredGrid>'//lf
      CALL AscBinStrWrite( OutStr ) 
    END IF

    IF( BinaryOutput ) THEN
      IF( WriteXML ) THEN
        WRITE( OutStr,'(A)') '<AppendedData encoding="raw">'//lf                    
        CALL AscBinStrWrite( OutStr )           
        WRITE( VtuUnit ) '_'
        
        WriteXML = .FALSE.
        WriteData = .TRUE.
        GOTO 100
      ELSE
        WRITE( OutStr,'(A)') lf//'</AppendedData>'//lf
        CALL AscBinStrWrite( OutStr ) 
      END IF
    END IF

    WRITE( OutStr,'(A)') '</VTKFile>'//lf
    CALL AscBinStrWrite( OutStr ) 

    WRITE( OutStr,'(A)') ' '
    CALL AscBinStrWrite( OutStr ) 

    CLOSE( VtuUnit )

    CALL AscBinWriteFree()
    DEALLOCATE(ElemInd)
 
  END SUBROUTINE WriteVtuFile
    


  SUBROUTINE WritePvdFile( PvdFile, DataSetFile, nTime, Model )
    CHARACTER(LEN=*), INTENT(IN) :: PvdFile, DataSetFile
    INTEGER :: nTime, RecLen = 0
    TYPE(Model_t) :: Model     
    INTEGER, PARAMETER :: VtuUnit = 58
    INTEGER :: n
    REAL(KIND=dp) :: time
    CHARACTER :: lf
    CHARACTER(LEN=MAX_NAME_LEN) :: Str
    LOGICAL :: Found

    SAVE RecLen

    lf = CHAR(10)

    IF( ParEnv % PEs > 1 ) THEN
      IF( ParEnv % MyPE > 0 ) RETURN
    END IF
    time = GetTime()
    IF( GetLogical( Params,'Vtu time previous',Found) ) THEN
      time = time - GetTimestepSize()
    END IF


    IF( nTime == 1 .OR. Reclen == 0 ) THEN
      ! Find the maximum record length (modulo four)
      WRITE( Str,'(A)') '<VTKFile type="Collection" version="0.1" byte_order="LittleEndian"><Collection>'
      n = LEN_TRIM( Str ) 

      WRITE( Str,'(A,ES16.7,A)') '<DataSet timestep="',time,&
        '" group="" part="0" file="'//TRIM(DataSetFile)//'"/>'
      n = MAX( LEN_TRIM( Str ), n ) 
      
      RecLen = ((n/4)+1)*4
    END IF

    IF( nTime == 1 ) THEN
      OPEN( UNIT=VtuUnit, FILE=PvdFile, form = 'formatted', STATUS='REPLACE', &
          ACCESS='DIRECT', ACTION='WRITE', RECL=RecLen)

      IF ( LittleEndian() ) THEN
        WRITE( VtuUnit,'(A)',REC=1) '<VTKFile type="Collection" version="0.1" byte_order="LittleEndian"><Collection>'//lf
      ELSE
        WRITE( VtuUnit,'(A)',REC=1) '<VTKFile type="Collection" version="0.1" byte_order="BigEndian"><Collection>'//lf
      END IF     
    ELSE
      OPEN( UNIT=VtuUnit, FILE=PvdFile, form = 'formatted', STATUS='OLD', &
          ACCESS='DIRECT', ACTION='READWRITE', RECL=RecLen)     
    END IF

    WRITE( VtuUnit,'(A,ES12.3,A)',REC=nTime+1) '<DataSet timestep="',time,&
        '" group="" part="0" file="'//TRIM(DataSetFile)//'"/>'//lf
    WRITE( VtuUnit,'(A)',REC=nTime+2) '</Collection></VTKFile>'//lf

    CLOSE( VtuUnit )

  END SUBROUTINE WritePvdFile


  SUBROUTINE WritePvtuFile( VtuFile, Model )
    CHARACTER(LEN=*), INTENT(IN) :: VtuFile
    TYPE(Model_t) :: Model 
    INTEGER, PARAMETER :: VtuUnit = 58
    TYPE(Variable_t), POINTER :: Var,Var1
    CHARACTER(LEN=512) :: str
    INTEGER :: i,j,k,dofs,Rank,cumn,n,dim,vari,sdofs
    CHARACTER(LEN=1024) :: Txt, ScalarFieldName, VectorFieldName, TensorFieldName, &
        FieldName, FullName, ShortName
    LOGICAL :: ScalarsExist, VectorsExist, Found, VeloFlag, ComponentVector, &
               AllActive, ThisActive, L
    LOGICAL, POINTER :: ActivePartition(:)
    TYPE(Variable_t), POINTER :: Solution
    INTEGER, POINTER :: Perm(:)
    INTEGER :: Active, NoActive, ierr, NoFields, NoModes, IndField, iField
    REAL(KIND=dp), POINTER :: Values(:)
    COMPLEX(KIND=dp), POINTER :: EigenVectors(:,:)
    TYPE(Element_t), POINTER :: CurrentElement

    INTEGER, DIMENSION(MPI_STATUS_SIZE) :: status
    

    ThisActive = ( NumberOfNodes > 0 ) 
   
    Active = 0
    IF( ThisActive ) Active = 1    	

    NoActive = NINT( ParallelReduction( 1.0_dp * Active ) )
    IF( NoActive == 0 ) THEN
      CALL Warn('WritePvtuFile','No active partitions for saving')
    END IF
    AllActive = ( NoActive == Partitions )
    
    WRITE( Message,'(A,I0,A,I0,A)') 'Number of active partitions is ',&
        NoActive,' (out of ',Partitions,')'
    CALL Info('WritePvtuFile',Message,Level=10)

    IF(.NOT. AllActive ) THEN
      IF( Part == 0 ) THEN
        ALLOCATE( ActivePartition(Partitions))
        ActivePartition = .FALSE.
        ActivePartition(1) = ThisActive 
      END IF

      DO i=2,Partitions
        IF( i == Part + 1 ) THEN
          CALL MPI_SEND(ThisActive, 1, MPI_LOGICAL, &
	       0, 1000, MPI_COMM_WORLD, ierr )
        END IF
        IF( Part == 0 ) THEN
          CALL MPI_RECV( ActivePartition(i), 1, MPI_LOGICAL, &
	       i-1, 1000, MPI_COMM_WORLD, status, ierr )
        END IF
      END DO
    END IF

    IF( Part > 0 ) RETURN
    CALL Info('WritePvtuFile','List of active partitions was composed',Level=12)


    OPEN( UNIT=VtuUnit, FILE=VtuFile, form = 'formatted', STATUS='UNKNOWN' )
    dim = 3

    IF ( LittleEndian() ) THEN
      WRITE( VtuUnit,'(A)') '<VTKFile type="PUnstructuredGrid" version="0.1" byte_order="LittleEndian">'
    ELSE
      WRITE( VtuUnit,'(A)') '<VTKFile type="PUnstructuredGrid" version="0.1" byte_order="BigEndian">'
    END IF
    WRITE( VtuUnit,'(A)') '  <PUnstructuredGrid>'
    
    ! nodewise information
    !-------------------------------------
    ScalarFieldName = GetString( Params,'Scalar Field 1',ScalarsExist)
    VectorFieldName = GetString( Params,'Vector Field 1',VectorsExist)

  IF( SaveNodal ) THEN
    IF( ScalarsExist .AND. VectorsExist) THEN
      WRITE( VtuUnit,'(A)') '    <PPointData Scalars="'//TRIM(ScalarFieldName)&
          //'" Vectors="'//TRIM(VectorFieldName)//'">'
    ELSE IF( ScalarsExist ) THEN
      WRITE( VtuUnit,'(A)') '    <PPointData Scalars="'//TRIM(ScalarFieldName)//'">'
    ELSE IF( VectorsExist ) THEN
      WRITE( VtuUnit,'(A)') '    <PPointData Vectors="'//TRIM(VectorFieldName)//'">'
    ELSE
      CALL Warn('WritePvtuFile','Are there really no scalars or vectors?')
    END IF

    
    DO Rank = 0,2
      DO Vari = 1, 999
        IF(Rank==0) WRITE(Txt,'(A,I0)') 'Scalar Field ',Vari
        IF(Rank==1) WRITE(Txt,'(A,I0)') 'Vector Field ',Vari
        IF(Rank==2) WRITE(Txt,'(A,I0)') 'Tensor Field ',Vari
        
        FieldName = GetString( Params, TRIM(Txt), Found )
        IF(.NOT. Found) EXIT
        
        IF(Rank == 2) THEN
          CALL Warn('WritePvtuFile','Do the tensors')
          EXIT
        END IF
        
        Solution => VariableGet( Model % Mesh % Variables, TRIM(FieldName))
        ComponentVector = .FALSE.

        IF(.NOT. ASSOCIATED(Solution)) THEN
          Solution => VariableGet( Model % Mesh % Variables, TRIM(FieldName)//' 1')
          IF( ASSOCIATED(Solution)) THEN 
            ComponentVector = .TRUE.
          ELSE
            WRITE(Txt, '(A,A)') 'Nonexistent variable 2: ',TRIM(FieldName)
            CALL Warn('WriteVtuXMLFile', Txt)
            CYCLE
          END IF
        END IF

        IF( Solution % TYPE == Variable_on_nodes_on_elements ) CYCLE

        IF( ASSOCIATED(Solution % EigenVectors)) THEN
           NoModes = SIZE( Solution % EigenValues )
           IF( ComponentVector ) THEN
             CALL Warn('WritePvtuXMLFile','Eigenmodes cannot be given componentwise!')
             CYCLE
           ELSE IF( EigenAnalysis ) THEN
             IF( GotActiveModes ) THEN
               IndField = ActiveModes( FileIndex ) 
             ELSE
               IndField = FileIndex
             END IF
             IF( IndField > NoModes ) THEN
               CALL Warn('WriteVtuXMLFile','Too few eigenmodes!')
               CYCLE
             END IF
             NoModes = 1
             NoFields = 1
           ELSE	  
             IF( MaxModes > 0 ) NoModes = MIN( MaxModes, NoModes )
             NoFields = NoModes
           END IF
        ELSE
          NoModes = 0 
          NoFields = 1
        END IF
  
        dofs = Solution % DOFs
        IF( ComponentVector ) THEN
          Solution => VariableGet( Model % Mesh % Variables, TRIM(FieldName)//' 2')
          IF( ASSOCIATED(Solution)) dofs = 2
          Solution => VariableGet( Model % Mesh % Variables, TRIM(FieldName)//' 3')
          IF( ASSOCIATED(Solution)) dofs = 3
        END IF
        
        IF( dofs > 1 ) THEN
          sdofs = MAX(dofs,3)
        ELSE
          sdofs = 1
        END IF

        DO iField = 1, NoFields

          IF( NoModes == 0 .OR. EigenAnalysis ) THEN
            FullName = TRIM( FieldName ) 
          ELSE          
            IF( GotActiveModes ) THEN
              IndField = ActiveModes( iField ) 
            ELSE
              IndField = iField
            END IF
            WRITE( FullName,'(A,I0)') TRIM( FieldName )//' mode',IndField
          END IF

          IF( AsciiOutput ) THEN
            WRITE( VtuUnit,'(A,A,I1,A)') '      <PDataArray type="Float64" Name="'//TRIM(FullName), &
                '" NumberOfComponents="',sdofs,'" format="ascii"/>'  
          ELSE 
            WRITE( VtuUnit,'(A,I0,A,A,I0,A)') '      <PDataArray type="Float',&
                PrecBits,'" Name="'//TRIM(FullName), &
                '" NumberOfComponents="',sdofs,'" format="appended"/>'  
          END IF
        END DO

      END DO
    END DO
    WRITE( VtuUnit,'(A)') '    </PPointData>'
  END IF


    ! Elementwise information
    !-------------------------------------
    WRITE( VtuUnit,'(A)') '    <PCellData>'

  IF( SaveElemental ) THEN
    IF( ScalarsExist .OR. VectorsExist ) THEN
      DO Rank = 0,2
        DO Vari = 1, 999

          IF(Rank==0) WRITE(Txt,'(A,I0)') 'Scalar Field Elemental ',Vari
          IF(Rank==1) WRITE(Txt,'(A,I0)') 'Vector Field Elemental ',Vari
          FieldName = GetString( Params, TRIM(Txt), Found )
          L = Found 
          
          IF(.NOT. Found) THEN          
            IF(Rank==0) WRITE(Txt,'(A,I0)') 'Scalar Field ',Vari
            IF(Rank==1) WRITE(Txt,'(A,I0)') 'Vector Field ',Vari
            FieldName = GetString( Params, TRIM(Txt), Found )
          END IF
          IF(.NOT. Found ) EXIT

          Solution => VariableGet( Model % Mesh % Variables, TRIM(FieldName))
          ComponentVector = .FALSE.

          IF(.NOT. ASSOCIATED(Solution)) THEN
            Solution => VariableGet( Model % Mesh % Variables, TRIM(FieldName)//' 1')
            IF( ASSOCIATED(Solution)) THEN 
              ComponentVector = .TRUE.
            ELSE 
              IF( L ) THEN
                WRITE(Txt, '(A,A)') 'Nonexistent elemental variable 2: ',TRIM(FieldName)
                CALL Warn('WriteVtuXMLFile', Txt)
              END IF
              CYCLE
            END IF
          END IF
          
          IF( Solution % TYPE /= Variable_on_nodes_on_elements ) CYCLE

          IF( ASSOCIATED(Solution % EigenVectors)) THEN
            NoModes = SIZE( Solution % EigenValues )
            IF( ComponentVector ) THEN
              CALL Warn('WritePvtuXMLFile','Eigenmodes cannot be given componentwise!')
              CYCLE
            ELSE IF( EigenAnalysis ) THEN
              IF( GotActiveModes ) THEN
                IndField = ActiveModes( FileIndex ) 
              ELSE
                IndField = FileIndex
              END IF
              IF( IndField > NoModes ) THEN
                CALL Warn('WriteVtuXMLFile','Too few eigenmodes!')
                CYCLE
              END IF
              NoModes = 1
              NoFields = 1
            ELSE	  
              IF( MaxModes > 0 ) NoModes = MIN( MaxModes, NoModes )
              NoFields = NoModes
            END IF
          ELSE
            NoModes = 0 
            NoFields = 1
          END IF
          
          dofs = Solution % DOFs
          IF( ComponentVector ) THEN
            Solution => VariableGet( Model % Mesh % Variables, TRIM(FieldName)//' 2')
            IF( ASSOCIATED(Solution)) dofs = 2
            Solution => VariableGet( Model % Mesh % Variables, TRIM(FieldName)//' 3')
            IF( ASSOCIATED(Solution)) dofs = 3
          END IF
          
          IF( dofs > 1 ) THEN
            sdofs = MAX(dofs,3)
          ELSE
            sdofs = 1
          END IF


          DO iField = 1, NoFields
            
            IF( NoModes == 0 .OR. EigenAnalysis ) THEN
              FullName = TRIM( FieldName ) 
            ELSE          
              IF( GotActiveModes ) THEN
                IndField = ActiveModes( iField ) 
              ELSE
                IndField = iField
              END IF
              WRITE( FullName,'(A,I0)') TRIM( FieldName )//' mode',IndField
            END IF
            
            IF( AsciiOutput ) THEN
              WRITE( VtuUnit,'(A,A,I1,A)') '      <PDataArray type="Float64" Name="'//TRIM(FullName), &
                  '" NumberOfComponents="',sdofs,'" format="ascii"/>'  
            ELSE 
              WRITE( VtuUnit,'(A,I0,A,A,I0,A)') '      <PDataArray type="Float',PrecBits,'" Name="'//TRIM(FullName), &
                  '" NumberOfComponents="',sdofs,'" format="appended"/>'  
            END IF
          END DO

        END DO
      END DO
    END IF
  END IF

    ! Body and BC indexes
    IF( WriteIds ) THEN
      IF( AsciiOutput ) THEN
        WRITE( VtuUnit,'(A)') '      <PDataArray type="Int32" Name="GeometryIds" format="ascii"/>'
      ELSE
        WRITE( VtuUnit,'(A)') '      <PDataArray type="Int32" Name="GeometryIds" format="appended"/>'        
      END IF
    END IF

    WRITE( VtuUnit,'(A)') '    </PCellData>'

    ! Coordinates of each point
    !-------------------------------------
    WRITE( VtuUnit,'(A)') '    <PPoints>'
    IF( AsciiOutput ) THEN
      WRITE( VtuUnit,'(A,I0,A)') '      <DataArray type="Float64" NumberOfComponents="',dim,'" format="ascii"/>'    
    ELSE 
      WRITE( VtuUnit,'(A,I0,A,I0,A)') '      <DataArray type="Float',PrecBits,&
          '" NumberOfComponents="',dim,'" format="appended"/>'    
    END IF
    WRITE( VtuUnit,'(A)') '    </PPoints>' 

 
    ! Write the pieces to the file 
    !-------------------------------------
    j = INDEX( FilePrefix,'/') 
    IF( j == 0 ) THEN
      ShortName = FilePrefix
    ELSE
      ShortName = FilePrefix(j+1:)
    END IF

    DO i=1,Partitions
      IF(.NOT. AllActive ) THEN
        IF( .NOT. ActivePartition(i)) CYCLE
      END IF

      IF( NoFileindex ) THEN
        WRITE( VtuUnit,'(A,I4.4,A,A)' ) '    <Piece Source="'//&
            TRIM(ShortName),i,"par",'.vtu"/>'
      ELSE IF( FileIndex < 10000 ) THEN
        WRITE( VtuUnit,'(A,I4.4,A,I4.4,A)' ) '    <Piece Source="'//&
            TRIM(ShortName),i,"par",FileIndex,'.vtu"/>'        
      ELSE
        WRITE( VtuUnit,'(A,I4.4,A,I0,A)' ) '    <Piece Source="'//&
            TRIM(ShortName),i,"par",FileIndex,'.vtu"/>'        
      END IF
    END DO

    WRITE( VtuUnit,'(A)') '  </PUnstructuredGrid>'
    WRITE( VtuUnit,'(A)') '</VTKFile>'

    CLOSE( VtuUnit )

    IF(.NOT. AllActive ) DEALLOCATE( ActivePartition ) 
  
  END SUBROUTINE WritePvtuFile



  FUNCTION Elmer2VtkElement( ElmerCode ) RESULT ( VTKCode )
    INTEGER :: ElmerCode, VTKCode
    
    SELECT CASE (ElmerCode)
    CASE( 101 )
      VTKCode = 1
    CASE( 202 )
      VTKCode = 3
    CASE( 203 )
      VTKCode = 21
    CASE( 303 )
      VTKCode = 5
    CASE( 306 )
      VTKCode = 22
    CASE( 404 )
      VTKCode = 9
    CASE( 408 )
      VTKCode = 23
    CASE( 409 )
      VTKCode = 28
    CASE( 504 )
      VTKCode = 10
    CASE( 510 )
      VTKCode = 24
    CASE( 605 )
      VTKCode = 14
    CASE( 613 )
      VTKCode = 27
    CASE( 706 )
      VTKCode = 13
    CASE( 715 ) 
      VTKCode = 26
    CASE( 808 )
      VTKCode = 12
    CASE( 820 )
      VTKCode = 25
<<<<<<< HEAD
    CASE( 827 ) 
      VTKCode = 33
=======
    CASE( 827 )
      VTKCode = 29
>>>>>>> 7f68cff7
    CASE DEFAULT
      WRITE(Message,'(A,I0)') 'Not implemented for elementtype: ',ElmerCode
      CALL Fatal('Elmer2VtkElement',Message)
      
    END SELECT
  END FUNCTION Elmer2VtkElement


  FUNCTION Elmer2VtkIndexes( Element ) RESULT ( NodeIndexes )
    TYPE(Element_t), POINTER :: Element
    INTEGER, POINTER :: NodeIndexes(:)

    INTEGER, TARGET :: NewIndexes(27)
    INTEGER :: ElmerCode, n
    INTEGER, POINTER :: Order(:)
    INTEGER, TARGET, DIMENSION(20) :: &
        Order820 = (/1,2,3,4,5,6,7,8,9,10,11,12,17,18,19,20,13,14,15,16/)
    INTEGER, TARGET, DIMENSION(27) :: &
        Order827 = (/1,2,3,4,5,6,7,8,9,10,11,12,17,18,19,20,13,14,15,16,24,22,21,23,25,26,27/)
      
    ElmerCode = Element % Type % ElementCode

    SELECT CASE (ElmerCode)
      
    CASE( 820 )
      Order => Order820
      
    CASE( 827 ) 
      Order => Order827
      
    CASE DEFAULT
      Order => NULL()

    END SELECT

    IF( ASSOCIATED( Order) ) THEN
      n = Element % Type % NumberOfNodes 
      NewIndexes(1:n) = Element % NodeIndexes( Order(1:n) )
      NodeIndexes => NewIndexes
    ELSE
      NodeIndexes => Element % NodeIndexes
    END IF 

  END FUNCTION Elmer2VtkIndexes


!------------------------------------------------------------------------------
END SUBROUTINE VtuOutputSolver
!------------------------------------------------------------------------------
  <|MERGE_RESOLUTION|>--- conflicted
+++ resolved
@@ -4898,13 +4898,8 @@
       VTKCode = 12
     CASE( 820 )
       VTKCode = 25
-<<<<<<< HEAD
-    CASE( 827 ) 
-      VTKCode = 33
-=======
     CASE( 827 )
       VTKCode = 29
->>>>>>> 7f68cff7
     CASE DEFAULT
       WRITE(Message,'(A,I0)') 'Not implemented for elementtype: ',ElmerCode
       CALL Fatal('Elmer2VtkElement',Message)
